import logging

FORMAT = '[%(levelname)-7s] [%(name)-35s] - %(message)s'
logging.basicConfig(level=logging.INFO, format=FORMAT)

logger = logging.getLogger('videostore.main')

try:
    import matplotlib
except:
    logger.error('Charts will not work because of missing matplotlib')

from camelot.core.conf import settings, SimpleSettings

class ExampleSettings( SimpleSettings ):
    """Special settings class for the example application, this is done to
    'survive' various packaging regimes, such as windows, debian, ...
    """
    
    @staticmethod
    def setup_model():
        from sqlalchemy.orm import configure_mappers
        from camelot.core.sql import metadata
        metadata.bind = settings.ENGINE()
        import camelot.model.party
        import camelot.model.authentication
        import camelot.model.i18n
        import camelot.model.fixture
        import camelot.model.memento
        import camelot_example.model
<<<<<<< HEAD
        from camelot.core.orm import setup_all
        setup_all(create_tables=True)
=======
        #
        # setup_all is only needed for those models that rely on elixir
        #
        from elixir import setup_all
        setup_all()
        #
        # create the tables for all models, configure mappers first, to make
        # sure all deferred properties have been handled, as those could
        # create tables or columns
        #
        configure_mappers()
        metadata.create_all()
>>>>>>> 335f5c41
        from camelot.model.authentication import update_last_login
        #update_last_login()
        # 
        # Load sample data with the fixure mechanism
        #
        from camelot_example.fixtures import load_movie_fixtures
<<<<<<< HEAD
        #load_movie_fixtures()
        from camelot.core.sql import update_database_from_model
        #update_database_from_model()
=======
        load_movie_fixtures()
>>>>>>> 335f5c41
        #
        # setup the views
        #
        from camelot_example.view import setup_views
        #setup_views()

settings.append( ExampleSettings( 'camelot', 
                                  'videostore',
                                  data = 'videostore_2.sqlite') )

def main():
    from camelot.view.main import main
    from camelot_example.application_admin import MyApplicationAdmin
    main( MyApplicationAdmin() )
    
if __name__ == '__main__':
    main()
<|MERGE_RESOLUTION|>--- conflicted
+++ resolved
@@ -1,77 +1,61 @@
-import logging
-
-FORMAT = '[%(levelname)-7s] [%(name)-35s] - %(message)s'
-logging.basicConfig(level=logging.INFO, format=FORMAT)
-
-logger = logging.getLogger('videostore.main')
-
-try:
-    import matplotlib
-except:
-    logger.error('Charts will not work because of missing matplotlib')
-
-from camelot.core.conf import settings, SimpleSettings
-
-class ExampleSettings( SimpleSettings ):
-    """Special settings class for the example application, this is done to
-    'survive' various packaging regimes, such as windows, debian, ...
-    """
-    
-    @staticmethod
-    def setup_model():
-        from sqlalchemy.orm import configure_mappers
-        from camelot.core.sql import metadata
-        metadata.bind = settings.ENGINE()
-        import camelot.model.party
-        import camelot.model.authentication
-        import camelot.model.i18n
-        import camelot.model.fixture
-        import camelot.model.memento
-        import camelot_example.model
-<<<<<<< HEAD
-        from camelot.core.orm import setup_all
-        setup_all(create_tables=True)
-=======
-        #
-        # setup_all is only needed for those models that rely on elixir
-        #
-        from elixir import setup_all
-        setup_all()
-        #
-        # create the tables for all models, configure mappers first, to make
-        # sure all deferred properties have been handled, as those could
-        # create tables or columns
-        #
-        configure_mappers()
-        metadata.create_all()
->>>>>>> 335f5c41
-        from camelot.model.authentication import update_last_login
-        #update_last_login()
-        # 
-        # Load sample data with the fixure mechanism
-        #
-        from camelot_example.fixtures import load_movie_fixtures
-<<<<<<< HEAD
-        #load_movie_fixtures()
-        from camelot.core.sql import update_database_from_model
-        #update_database_from_model()
-=======
-        load_movie_fixtures()
->>>>>>> 335f5c41
-        #
-        # setup the views
-        #
-        from camelot_example.view import setup_views
-        #setup_views()
-
-settings.append( ExampleSettings( 'camelot', 
-                                  'videostore',
-                                  data = 'videostore_2.sqlite') )
-
-def main():
-    from camelot.view.main import main
-    from camelot_example.application_admin import MyApplicationAdmin
-    main( MyApplicationAdmin() )
-    
-if __name__ == '__main__':
-    main()
+import logging
+
+FORMAT = '[%(levelname)-7s] [%(name)-35s] - %(message)s'
+logging.basicConfig(level=logging.INFO, format=FORMAT)
+
+logger = logging.getLogger('videostore.main')
+
+try:
+    import matplotlib
+except:
+    logger.error('Charts will not work because of missing matplotlib')
+
+from camelot.core.conf import settings, SimpleSettings
+
+class ExampleSettings( SimpleSettings ):
+    """Special settings class for the example application, this is done to
+    'survive' various packaging regimes, such as windows, debian, ...
+    """
+    
+    @staticmethod
+    def setup_model():
+        from sqlalchemy.orm import configure_mappers
+        from camelot.core.sql import metadata
+        metadata.bind = settings.ENGINE()
+        import camelot.model.party
+        import camelot.model.authentication
+        import camelot.model.i18n
+        import camelot.model.fixture
+        import camelot.model.memento
+        import camelot_example.model
+        #
+        # create the tables for all models, configure mappers first, to make
+        # sure all deferred properties have been handled, as those could
+        # create tables or columns
+        #
+        configure_mappers()
+        metadata.create_all()
+        from camelot.model.authentication import update_last_login
+        #update_last_login()
+        # 
+        # Load sample data with the fixure mechanism
+        #
+        from camelot_example.fixtures import load_movie_fixtures
+        load_movie_fixtures()
+        #
+        # setup the views
+        #
+        from camelot_example.view import setup_views
+        setup_views()
+
+settings.append( ExampleSettings( 'camelot', 
+                                  'videostore',
+                                  data = 'videostore_2.sqlite') )
+
+def main():
+    from camelot.view.main import main
+    from camelot_example.application_admin import MyApplicationAdmin
+    main( MyApplicationAdmin() )
+    
+if __name__ == '__main__':
+    main()