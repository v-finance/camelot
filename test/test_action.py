import datetime
import gc
import io
import logging
import os
import unittest
import openpyxl

import camelot.types

from camelot.admin.admin_route import AdminRoute
from camelot.core.exception import UserException
from camelot.core.item_model import ListModelProxy, ObjectRole
from camelot.admin.action import Action, ActionStep, State
from camelot.admin.action import (
    list_action, application_action, form_action, list_filter,
    ApplicationActionGuiContext, Mode
)
from camelot.admin.action.application import Application
from camelot.admin.action import export_mapping
from camelot.admin.action.base import GuiContext
from camelot.admin.action.logging import ChangeLogging
from camelot.admin.action.field_action import (
<<<<<<< HEAD
    SelectObject, FieldActionModelContext
)
from camelot.admin.action.list_action import SetFilters
=======
    ClearObject, DetachFile, NewObject, SelectObject, FieldActionModelContext,
    UploadFile, add_existing_object,
)
from camelot.admin.action.list_action import SetFilters, ListActionModelContext
>>>>>>> 4bd01c56
from camelot.admin.application_admin import ApplicationAdmin
from camelot.admin.entity_admin import EntityAdmin
from camelot.admin.validator.entity_validator import EntityValidator
from camelot.bin.meta import NewProjectOptions
from camelot.core.qt import QtGui, QtWidgets, Qt
from camelot.core.exception import CancelRequest
from camelot.core.orm import EntityBase, EntityMeta, Session
from camelot.core.utils import ugettext_lazy as _
from camelot.model import party
from camelot.model.party import Person
from camelot.test import GrabMixinCase, RunningThreadCase
from camelot.test.action import MockListActionGuiContext, MockModelContext
from camelot.view import action_steps, import_utils, utils
from camelot.view.action_runner import hide_progress_dialog
from camelot.view.action_steps import PrintHtml, SelectItem
from camelot.view.action_steps.change_object import ChangeObject, ChangeField
from camelot.view.action_steps.profile import EditProfiles
from camelot.view.controls import actionsbox, delegates, tableview
from camelot.view.controls.action_widget import ActionPushButton
from camelot.view.controls.tableview import TableView
from camelot.view.crud_action import UpdateMixin
from camelot.view.import_utils import (ColumnMapping, ColumnMappingAdmin, MatchNames)
from camelot.view.qml_view import get_qml_root_backend
from camelot_example.importer import ImportCovers
from camelot_example.model import Movie, Tag

from sqlalchemy import MetaData, orm, schema, types
from sqlalchemy.ext.declarative import declarative_base

from . import app_admin, test_core, test_view
from .test_item_model import QueryQStandardItemModelMixinCase
from .test_orm import TestMetaData
from .test_model import ExampleModelMixinCase

test_images = [os.path.join( os.path.dirname(__file__), '..', 'camelot_example', 'media', 'covers', 'circus.png') ]

LOGGER = logging.getLogger(__name__)

class SerializableMixinCase(object):

    def _write_read(self, step):
        """
        Serialize and deserialize an object, return the deserialized object
        """
        stream = io.BytesIO()
        step.write_object(stream)
        stream.seek(0)
        step_type = type(step)
        deserialized_object = step_type.__new__(step_type)
        deserialized_object.read_object(stream)
        return deserialized_object


class ActionBaseCase(RunningThreadCase, SerializableMixinCase):

    def setUp(self):
        super().setUp()
        self.admin_route = app_admin.get_admin_route()
        self.gui_context = ApplicationActionGuiContext()
        self.gui_context.admin_route = self.admin_route

    def test_action_step(self):
        step = ActionStep()
        step.gui_run(self.gui_context)

    def test_action(self):

        class CustomAction( Action ):
            verbose_name = 'Custom Action'
            shortcut = QtGui.QKeySequence.StandardKey.New
            modes = [
                Mode('mode_1', _('First mode')),
                Mode('mode_2', _('Second mode')),
            ]

        action = CustomAction()
        list(self.gui_run(action, self.gui_context))
        state = self.get_state(action, self.gui_context)
        self.assertTrue(state.verbose_name)
        # serialize the state of an action
        deserialized_state = self._write_read(state)
        self.assertEqual(deserialized_state.verbose_name, state.verbose_name)
        self.assertEqual(len(deserialized_state.modes), len(state.modes))


class ActionWidgetsCase(unittest.TestCase, GrabMixinCase):
    """Test widgets related to actions.
    """

    images_path = test_view.static_images_path

    def setUp(self):
        get_qml_root_backend().setSplash(False)
        self.action = ImportCovers()
        self.admin_route = app_admin.get_admin_route()
        self.gui_context = ApplicationActionGuiContext()
        self.gui_context.admin_route = app_admin.get_admin_route()
        self.parent = QtWidgets.QWidget()
        enabled = State()
        disabled = State()
        disabled.enabled = False
        notification = State()
        notification.notification = True
        self.states = [ ( 'enabled', enabled),
                        ( 'disabled', disabled),
                        ( 'notification', notification) ]

    def grab_widget_states( self, widget, suffix ):
        for state_name, state in self.states:
            widget.set_state( state )
            self.grab_widget( widget, suffix='%s_%s'%( suffix,
                                                       state_name ) )

    def test_action_push_botton( self ):
        widget = ActionPushButton( self.action,
                                   self.gui_context,
                                   self.parent )
        self.grab_widget_states( widget, 'application' )

    def test_hide_progress_dialog( self ):
        dialog = self.gui_context.get_progress_dialog()
        dialog.show()
        with hide_progress_dialog(self.gui_context):
            self.assertTrue( dialog.isHidden() )
        self.assertFalse( dialog.isHidden() )

class ActionStepsCase(RunningThreadCase, GrabMixinCase, ExampleModelMixinCase, SerializableMixinCase):
    """Test the various steps that can be executed during an
    action.
    """

    images_path = test_view.static_images_path

    @classmethod
    def setUpClass(cls):
        super().setUpClass()
        cls.thread.post(cls.setup_sample_model)
        cls.thread.post(cls.load_example_data)
        cls.process()

    @classmethod
    def tearDownClass(cls):
        cls.thread.post(cls.tear_down_sample_model)
        cls.process()
        super().tearDownClass()

    def setUp(self):
        super(ActionStepsCase, self).setUp()
        get_qml_root_backend().setSplash(False)
        self.admin_route = app_admin.get_admin_route()
        self.gui_context = ApplicationActionGuiContext()
        self.gui_context.admin_route = self.admin_route

    def test_change_object( self ):
        admin = app_admin.get_related_admin(NewProjectOptions)
        options = NewProjectOptions()
        options.name = 'Videostore'
        options.module = 'videostore'
        options.domain = 'example.com'
        change_object = ChangeObject(options, admin)
        dialog = change_object.render(self.gui_context)
        self.grab_widget( dialog )

    def test_select_file( self ):
        action_steps.SelectFile('Image Files (*.png *.jpg);;All Files (*)')

    def test_select_item( self ):

        # begin select item
        class SendDocumentAction( Action ):

            def model_run( self, model_context, mode ):
                methods = [ ('email', 'By E-mail'),
                            ('fax',   'By Fax'),
                            ('post',  'By postal mail') ]
                method = yield SelectItem( methods, value='email' )
                # handle sending of the document
                LOGGER.info('selected {}'.format(method))

        # end select item

        action = SendDocumentAction()
        for step in self.gui_run(action, self.gui_context):
            if isinstance(step, ActionStep):
                dialog = step.render()
                self.grab_widget(dialog)
        self.assertTrue(dialog)

    def test_edit_profile(self):
        step = yield EditProfiles([], '')
        dialog = EditProfiles.render(self.gui_context, step)
        dialog.show()
        self.grab_widget(dialog)

    def test_open_file( self ):
        stream = io.BytesIO(b'1, 2, 3, 4')
        open_stream = action_steps.OpenStream( stream, suffix='.csv' )
        self.assertTrue( str( open_stream ) )
        action_steps.OpenString(b'1, 2, 3, 4')
        context = { 'columns':['width', 'height'],
                    'table':[[1,2],[3,4]] }
        action_steps.OpenJinjaTemplate( 'list.html', context )
        action_steps.WordJinjaTemplate( 'list.html', context )

    def test_update_progress( self ):
        update_progress = action_steps.UpdateProgress(
            20, 100, _('Importing data')
        )
        self.assertTrue( str( update_progress ) )
        update_progress = self._write_read(update_progress)
        # give the gui context a progress dialog, so it can be updated
        progress_dialog = self.gui_context.get_progress_dialog()
        update_progress.gui_run(self.gui_context, update_progress._to_bytes())
        # now press the cancel button
        progress_dialog.cancel()
        with self.assertRaises( CancelRequest ):
            update_progress.gui_run(self.gui_context, update_progress._to_bytes())

    def test_message_box( self ):
        step = action_steps.MessageBox('Hello World')
        serialized_step = step._to_dict()
        dialog = step.render(serialized_step)
        dialog.show()
        self.grab_widget(dialog)

    #def test_main_menu(self):
        #main_menu = action_steps.MainMenu(app_admin.get_main_menu())
        #main_menu = self._write_read(main_menu)
        #main_menu.gui_run(self.gui_context)


class ListActionsCase(
    RunningThreadCase,
    GrabMixinCase, ExampleModelMixinCase, QueryQStandardItemModelMixinCase):
    """Test the standard list actions.
    """

    images_path = test_view.static_images_path

    @classmethod
    def setUpClass(cls):
        super().setUpClass()
        cls.thread.post(cls.setup_sample_model)
        cls.thread.post(cls.load_example_data)
        cls.group_box_filter = list_filter.GroupBoxFilter(
            'last_name', exclusive=True
        )
        cls.combo_box_filter = list_filter.ComboBoxFilter('last_name')
        cls.process()
        gc.disable()

    @classmethod
    def tearDownClass(cls):
        cls.thread.post(cls.tear_down_sample_model)
        cls.process()
        super().tearDownClass()
        gc.enable()

    def setUp( self ):
        super(ListActionsCase, self).setUp()
        self.thread.post(self.session.close)
        self.process()
        self.admin = app_admin.get_related_admin(Person)
        self.thread.post(self.setup_proxy)
        self.process()
        self.admin_route = self.admin.get_admin_route()
        self.setup_item_model(self.admin_route, self.admin.get_name())
        self.movie_admin = app_admin.get_related_admin(Movie)
        # make sure the model has rows and header data
        self._load_data(self.item_model)
        table_view = tableview.TableView(ApplicationActionGuiContext(), self.admin_route)
        table_view.set_admin()
        table_view.table.setModel(self.item_model)
        # select the first row
        table_view.table.setCurrentIndex(self.item_model.index(0, 0))
        self.gui_context = table_view.gui_context
        self.gui_context.admin_route = self.admin_route
        self.model_context = self.gui_context.create_model_context()
        # create a model context
        self.example_folder = os.path.join( os.path.dirname(__file__), '..', 'camelot_example' )

    def tearDown( self ):
        Session().expunge_all()

    def test_gui_context( self ):
        self.assertTrue( isinstance( self.gui_context.copy(),
                                     list_action.ListActionGuiContext ) )
        model_context = self.gui_context.create_model_context()
        self.assertTrue( isinstance( model_context,
                                     list_action.ListActionModelContext ) )
        list( model_context.get_collection() )
        list( model_context.get_selection() )
        model_context.get_object()

    def test_change_row_actions( self ):

        gui_context = MockListActionGuiContext()
        to_first = list_action.ToFirstRow()
        to_previous = list_action.ToPreviousRow()
        to_next = list_action.ToNextRow()
        to_last = list_action.ToLastRow()

        # the state does not change when the current row changes,
        # to make the actions usable in the main window toolbar
        to_last.gui_run( gui_context )
        #self.assertFalse( get_state( to_last ).enabled )
        #self.assertFalse( get_state( to_next ).enabled )
        to_previous.gui_run( gui_context )
        #self.assertTrue( get_state( to_last ).enabled )
        #self.assertTrue( get_state( to_next ).enabled )
        to_first.gui_run( gui_context )
        #self.assertFalse( get_state( to_first ).enabled )
        #self.assertFalse( get_state( to_previous ).enabled )
        to_next.gui_run( gui_context )
        #self.assertTrue( get_state( to_first ).enabled )
        #self.assertTrue( get_state( to_previous ).enabled )

    def test_print_preview(self):
        action = list_action.PrintPreview()
        for step in self.gui_run(action, self.gui_context):
            if isinstance(step, action_steps.PrintPreview):
                dialog = step.render(self.gui_context)
                dialog.show()
                self.grab_widget(dialog)
        self.assertTrue(dialog)

    def test_export_spreadsheet( self ):
        action = list_action.ExportSpreadsheet()
        for step in self.gui_run(action, self.gui_context):
            if isinstance(step, tuple) and step[0] == 'OpenFile':
                filename = step[1]["path"]
        self.assertTrue(filename)
        # see if the generated file can be parsed
        openpyxl.load_workbook(filename)

    def test_save_restore_export_mapping(self):
        admin = app_admin.get_related_admin(Movie)

        settings = utils.get_settings(admin.get_admin_route()[-1])
        settings.beginGroup('export_mapping')
        # make sure there are no previous settings
        settings.remove('')

        save_export_mapping = export_mapping.SaveExportMapping(settings)
        restore_export_mapping = export_mapping.RestoreExportMapping(settings)

        model_context = MockModelContext()
        
        field_choices = [('field_{0}'.format(i), 'Field {0}'.format(i)) for i in range(10)]
        model_context.admin = import_utils.ColumnSelectionAdmin(
            admin,
            field_choices = field_choices
        )
        model_context.selection = [import_utils.ColumnMapping(0, [], 'field_1'),
                                   import_utils.ColumnMapping(1, [], 'field_2')]

        for step in save_export_mapping.model_run(model_context, None):
            if isinstance(step, action_steps.ChangeObject):
                options = step.get_object()
                options.name = 'mapping 1'

        stored_mappings = settings.beginReadArray('mappings')
        settings.endArray()
        self.assertTrue(stored_mappings)

        mappings = save_export_mapping.read_mappings()
        self.assertTrue('mapping 1' in mappings)
        self.assertEqual(mappings['mapping 1'], ['field_1', 'field_2'])

        model_context.selection =  [import_utils.ColumnMapping(0, [], 'field_3'),
                                   import_utils.ColumnMapping(1, [], 'field_4')]

        generator = restore_export_mapping.model_run(model_context, None)
        for step in generator:
            if isinstance(step, action_steps.SelectItem):
                generator.send('mapping 1')

        self.assertEqual(model_context.selection[0].field, 'field_1')

    def test_match_names(self):
        rows = [
            ['first_name', 'last_name'],
            ['Unknown',    'Unknown'],
        ]
        fields = self.admin.get_columns()
        mapping = ColumnMapping(0, rows)
        self.assertNotEqual(mapping.field, 'first_name' )
        
        match_names = MatchNames()
        model_context = MockModelContext()
        model_context.obj = mapping
        model_context.admin = ColumnMappingAdmin(
            self.admin,
            field_choices=[(f,f) for f in fields]
        )
        list(match_names.model_run(model_context, None))
        self.assertEqual(mapping.field, 'first_name')

    def test_import_from_xls_file( self ):
        with self.assertRaises(Exception) as ec:
            self.test_import_from_file('import_example.xls')
        self.assertIn('xls is not a supported', str(ec.exception))

    def test_import_from_xlsx_file( self ):
        self.test_import_from_file( 'import_example.xlsx' )

    def test_import_from_xlsx_formats( self ):
        reader = import_utils.XlsReader(os.path.join(
            self.example_folder, 'excel_formats_example.xlsx'
        ))
        rows = [row for row in reader]
        self.assertEqual(len(rows), 1)
        row = rows[0]
        self.assertEqual(utils.string_from_string(row[0]), u'Test')
        self.assertEqual(utils.date_from_string(row[1]), datetime.date(2017,4,1))
        self.assertEqual(utils.int_from_string(row[2]), 234567)
        self.assertEqual(utils.float_from_string(row[3]), 3.15)
        self.assertEqual(utils.float_from_string(row[4]), 3.145)
        self.assertEqual(utils.bool_from_string(row[5]), True)
        self.assertEqual(utils.bool_from_string(row[6]), False)

    def test_import_from_file(self, filename='import_example.csv'):
        action = list_action.ImportFromFile()
        generator = self.gui_run(action, self.gui_context)
        for step in generator:
            if isinstance(step, tuple) and step[0] == 'SelectFile':
                generator.send([os.path.join(self.example_folder, filename)])
            if isinstance(step, action_steps.ChangeObject):
                dialog = step.render(self.gui_context)
                dialog.show()
                self.grab_widget(dialog, suffix='column_selection')
            if isinstance(step, action_steps.ChangeObjects):
                dialog = step.render()
                dialog.show()
                self.grab_widget(dialog, suffix='preview')
            if isinstance(step, action_steps.MessageBox):
                dialog = step.render()
                dialog.show()
                self.grab_widget(dialog, suffix='confirmation')

    def test_replace_field_contents( self ):
        action = list_action.ReplaceFieldContents()
        steps = action.model_run(self.gui_context.create_model_context(), None)
        for step in steps:
            if isinstance(step, ChangeField):
                dialog = step.render()
                field_editor = dialog.findChild(QtWidgets.QWidget, 'field_choice')
                field_editor.set_value('first_name')
                dialog.show()
                self.grab_widget( dialog )
                steps.send(('first_name', 'known'))

    def test_open_form_view( self ):
        # sort and filter the original model
        item_view = self.gui_context.item_view
        list_model = item_view.model()
        list_model.sort(1, Qt.SortOrder.DescendingOrder)
        list_model.timeout_slot()
        self.process()
        list_model.headerData(0, Qt.Orientation.Vertical, ObjectRole)
        list_model.data(list_model.index(0, 0), Qt.ItemDataRole.DisplayRole)
        list_model.timeout_slot()
        self.process()
        self.gui_context.item_view.setCurrentIndex(list_model.index(0, 0))
        model_context = self.gui_context.create_model_context()
        open_form_view_action = list_action.OpenFormView()
        for step in open_form_view_action.model_run(model_context, None):
            form = step.render(self.gui_context)
            form_value = form.model.get_value()
        self.assertTrue(isinstance(form_value, ListModelProxy))

    @staticmethod
    def track_crud_steps(action, model_context):
        created = updated = None
        steps = []
        for step in action.model_run(model_context, None):
            steps.append(type(step))
            if isinstance(step, action_steps.CreateObjects):
                created = step.objects_created if created is None else created.extend(step.objects_created)
            elif isinstance(step, action_steps.UpdateObjects):
                updated = step.objects_updated if updated is None else updated.extend(step.objects_updated)
        return steps, created, updated

    def test_duplicate_selection( self ):
        initial_row_count = self._row_count(self.item_model)
        action = list_action.DuplicateSelection()
        action.gui_run(self.gui_context)
        self.process()
        new_row_count = self._row_count(self.item_model)
        self.assertEqual(new_row_count, initial_row_count+1)
        person = Person(first_name='test', last_name='person')
        self.session.flush()
        model_context = MockModelContext(self.session)
        model_context.admin = self.admin
        model_context.proxy = self.admin.get_proxy([])

        # The action should only be applicable for a single selection.
        # So verify a UserException is raised when selecting multiple ...
        model_context.selection = [None, None]
        model_context.selection_count = 2
        with self.assertRaises(UserException) as exc:
            list(action.model_run(model_context, None))
        self.assertEqual(exc.exception.text, action.Message.no_single_selection.value) 
        # ...and selecting None has no side-effects.
        model_context.selection = []
        model_context.selection_count = 0
        steps, created, updated = self.track_crud_steps(action, model_context)
        self.assertIsNone(created)
        self.assertIsNone(updated)
        self.assertNotIn(action_steps.FlushSession, steps)

        # Verify the valid duplication of a single selection.
        model_context.selection = [person]
        model_context.selection_count = 1
        steps, created, updated = self.track_crud_steps(action, model_context)
        self.assertEqual(len(created), 1)
        self.assertEqual(len(updated), 0)
        self.assertIn(action_steps.FlushSession, steps)
        copied_obj = created[0]
        self.assertEqual(copied_obj.first_name, person.first_name)
        self.assertEqual(copied_obj.last_name, person.last_name)

        # Verify in the case wherein the duplicated instance is invalid, its is not flushed yet and opened within its form.
        # Set custom validator that always fails to make sure duplicated instance is found to be invalid/
        validator = self.admin.validator
        class CustomValidator(EntityValidator):

            def validate_object(self, p):
                return ['some validation error']

        self.admin.validator = CustomValidator
        model_context.selection = [person]
        steps, created, updated = self.track_crud_steps(action, model_context)
        self.assertEqual(len(created), 1)
        self.assertIsNone(updated)
        self.assertIn(action_steps.OpenFormView, steps)
        self.assertNotIn(action_steps.FlushSession, steps)
        copied_obj = created[0]
        self.assertEqual(copied_obj.first_name, person.first_name)
        self.assertEqual(copied_obj.last_name, person.last_name)
        # Reinstated original validator to prevent intermingling with other test (cases).
        self.admin.validator = validator

    def test_delete_selection(self):
        selected_object = self.model_context.get_object()
        self.assertTrue(selected_object in self.session)
        delete_selection_action = list_action.DeleteSelection()
        delete_selection_action.gui_run( self.gui_context )
        self.process()
        self.assertFalse(selected_object in self.session)

    def test_remove_selection(self):
        remove_selection_action = list_action.RemoveSelection()
        list( remove_selection_action.model_run( self.gui_context.create_model_context(), None ) )

    def test_move_rank_up_down(self):
        metadata = MetaData()
        Entity = declarative_base(cls = EntityBase,
                                  metadata = metadata,
                                  metaclass = EntityMeta,
                                  class_registry = dict(),
                                  constructor = None,
                                  name = 'Entity' )
        metadata.bind = 'sqlite://'
        session = Session()

        class A(Entity):

            rank = schema.Column(types.Integer, nullable=False)
            type = schema.Column(types.Unicode, nullable=False)

            __entity_args__ = {
                'ranked_by': (rank, type)
            }

            class Admin(EntityAdmin):
                pass

        metadata.create_all()
        selected_object = self.model_context.get_object()
        self.assertTrue(selected_object in self.session)

        # The actions should not be present in the related toolbar actions of the entity if its not rank-based.
        related_toolbar_actions = [action.route[-1] for action in self.model_context.admin.get_related_toolbar_actions('onetomany')]
        self.assertNotIn(list_action.move_rank_up.name, related_toolbar_actions)
        self.assertNotIn(list_action.move_rank_down.name, related_toolbar_actions)
        # If the action is run on a non rank-based entity anyways, an assertion should block it.
        for action in (list_action.move_rank_up, list_action.move_rank_down):
            with self.assertRaises(AssertionError) as exc:
                list(action.model_run(self.model_context, None))
            self.assertEqual(str(exc.exception), action.Message.entity_not_rank_based.value.format(self.model_context.admin.entity))

        # The action should be present on a rank-based entity:
        admin = app_admin.get_related_admin(A)
        related_toolbar_actions = [action.route[-1] for action in admin.get_related_toolbar_actions('onetomany')]
        self.assertIn(list_action.move_rank_up.name, related_toolbar_actions)
        self.assertIn(list_action.move_rank_down.name, related_toolbar_actions)

        # The action should raise an exception if no single line is selected:
        ax1 = A(type='x', rank=1)
        ax2 = A(type='x', rank=2)
        ax3 = A(type='x', rank=3)
        ay1 = A(type='y', rank=1)
        session.flush()
        model_context = list_action.ListActionModelContext()
        model_context.proxy = admin.get_proxy([ax1, ax2, ay1, ax3])
        model_context.collection_count = 4
        model_context.admin = admin
        for action in (list_action.move_rank_up, list_action.move_rank_down):
            with self.assertRaises(UserException) as exc:
                list(action.model_run(model_context, None))
            self.assertEqual(exc.exception.text, action.Message.no_single_selection.value)
        model_context.selected_rows = [(0,1)]
        model_context.selection_count = 2
        for action in (list_action.move_rank_up, list_action.move_rank_down):
            with self.assertRaises(UserException) as exc:
                list(action.model_run(model_context, None))
            self.assertEqual(exc.exception.text, action.Message.no_single_selection.value)

        # A single selected line should work:
        model_context.selected_rows = [(0,0)]
        model_context.selection_count = 1
        # Move down with at least two rank-compatible objects with a lower rank and verify
        # the one directly lower is taken:
        list(list_action.move_rank_down.model_run(model_context, None))
        self.assertEqual(ax1.rank, 2)
        self.assertEqual(ax2.rank, 1)
        self.assertEqual(ax3.rank, 3)
        # Move down again:
        list(list_action.move_rank_down.model_run(model_context, None))
        self.assertEqual(ax1.rank, 3)
        self.assertEqual(ax2.rank, 1)
        self.assertEqual(ax3.rank, 2)
        # Now test switching back up:
        list(list_action.move_rank_up.model_run(model_context, None))
        self.assertEqual(ax1.rank, 2)
        self.assertEqual(ax2.rank, 1)
        self.assertEqual(ax3.rank, 3)
        list(list_action.move_rank_up.model_run(model_context, None))
        self.assertEqual(ax1.rank, 1)
        self.assertEqual(ax2.rank, 2)
        self.assertEqual(ax3.rank, 3)
        # The action should not switch ranks if no compatible objects are defined, e.g.:
        # * Trying to move up with already highest rank
        list(list_action.move_rank_up.model_run(model_context, None))
        self.assertEqual(ax1.rank, 1)
        self.assertEqual(ax2.rank, 2)
        self.assertEqual(ax3.rank, 3)
        model_context.selected_rows = [(3,3)]
        # * Trying to move down with already lowest rank
        list(list_action.move_rank_down.model_run(model_context, None))
        self.assertEqual(ax1.rank, 1)
        self.assertEqual(ax2.rank, 2)
        self.assertEqual(ax3.rank, 3)

        metadata.drop_all()
        metadata.clear()

    def test_add_existing_object(self):
        initial_row_count = self._row_count(self.item_model)
        action = list_action.AddExistingObject()
        steps = self.gui_run(action, self.gui_context)
        for step in steps:
            # SelectObjects is a serializable action
            if isinstance(step, tuple) and step[0] == action_steps.SelectObjects.__name__:
                steps.send([Person(first_name='Unknown', last_name='Unknown')])
        new_row_count = self._row_count(self.item_model)
        self.assertEqual(new_row_count, initial_row_count+1)

    def test_add_new_object(self):
        add_new_object_action = list_action.AddNewObject()
        add_new_object_action.gui_run( self.gui_context )

    def test_set_filters(self):
        set_filters_step = yield SetFilters()
        state = self.get_state(set_filters_step, self.gui_context)
        self.assertTrue(len(state.modes))
        mode_names = set(m.name for m in state.modes)
        self.assertIn('first_name', mode_names)
        self.assertNotIn('note', mode_names)
        SetFilters.gui_run(self.gui_context, set_filters_step[1])
        #steps = self.gui_run(set_filters, self.gui_context)
        #for step in steps:
            #if isinstance(step, action_steps.ChangeField):
                #steps.send(('first_name', 'test'))

    def test_group_box_filter(self):
        state = self.get_state(self.group_box_filter, self.gui_context)
        self.assertTrue(len(state.modes))
        widget = self.gui_context.view.render_action(self.group_box_filter, None)
        widget.set_state(state)
        self.assertTrue(len(widget.get_value()))
        widget.run_action()
        self.grab_widget(widget)

    def test_combo_box_filter(self):
        state = self.get_state(self.combo_box_filter, self.gui_context)
        self.assertTrue(len(state.modes))
        widget = self.gui_context.view.render_action(self.combo_box_filter, None)
        widget.set_state(state)
        self.assertTrue(len(widget.get_value()))
        widget.run_action()
        self.grab_widget(widget)

    def test_filter_list(self):
        action_box = actionsbox.ActionsBox(None)
        for action in [self.group_box_filter,
                       self.combo_box_filter]:
            action_widget = self.gui_context.view.render_action(action, None)
            action_box.layout().addWidget(action_widget)
        self.grab_widget(action_box)
        return action_box

    def test_filter_list_in_table_view(self):
        gui_context = GuiContext()
        gui_context.action_routes = {}
        person_admin = Person.Admin(app_admin, Person)
        table_view = TableView(gui_context, person_admin.get_admin_route())
        filters = [self.group_box_filter,
                   self.combo_box_filter]
        filter_routes = []
        filter_states = []
        for action in filters:
            action_route = AdminRoute._register_list_action_route(person_admin.get_admin_route(), action)
            filter_routes.append(action_route)
            action_state = State()._to_dict() # use default state
            filter_states.append((action_route, action_state))
        table_view.set_admin()
        table_view.set_filters(filter_routes, filter_states)

    def test_orm( self ):

        class UpdatePerson( Action ):

            verbose_name = _('Update person')

            def model_run( self, model_context, mode ):
                for person in model_context.get_selection():
                    soc_number = person.social_security_number
                    if soc_number:
                        # assume the social sec number contains the birth date
                        person.birth_date = datetime.date( int(soc_number[0:4]),
                                                           int(soc_number[4:6]),
                                                           int(soc_number[6:8])
                                                           )
                    # delete the email of the person
                    for contact_mechanism in person.contact_mechanisms:
                        model_context.session.delete( contact_mechanism )
                        yield action_steps.DeleteObjects((contact_mechanism,))
                    # add a new email
                    m = ('email', '%s.%s@example.com'%( person.first_name,
                                                        person.last_name ) )
                    cm = party.ContactMechanism( mechanism = m )
                    pcm = party.PartyContactMechanism( party = person,
                                                       contact_mechanism = cm )
                    
                    # immediately update the GUI
                    yield action_steps.CreateObjects((cm,))
                    yield action_steps.CreateObjects((pcm,))
                    yield action_steps.UpdateObjects((person,))
                # flush the session on finish
                model_context.session.flush()

        # end manual update

        action_step = None
        update_person = UpdatePerson()
        for step in self.gui_run(update_person, self.gui_context):
            if isinstance(step, ActionStep):
                action_step = step
                action_step.gui_run(self.gui_context)
        self.assertTrue(action_step)

        # begin auto update

        class UpdatePerson( Action ):

            verbose_name = _('Update person')

            def model_run( self, model_context, mode ):
                for person in model_context.get_selection():
                    soc_number = person.social_security_number
                    if soc_number:
                        # assume the social sec number contains the birth date
                        person.birth_date = datetime.date( int(soc_number[0:4]),
                                                           int(soc_number[4:6]),
                                                           int(soc_number[6:8])
                                                           )
                    # delete the email of the person
                    for contact_mechanism in person.contact_mechanisms:
                        model_context.session.delete( contact_mechanism )
                    # add a new email
                    m = ('email', '%s.%s@example.com'%( person.first_name,
                                                        person.last_name ) )
                    cm = party.ContactMechanism( mechanism = m )
                    party.PartyContactMechanism( party = person,
                                                contact_mechanism = cm )
                # flush the session on finish and update the GUI
                yield action_steps.FlushSession( model_context.session )

        # end auto update

        action_step = None
        update_person = UpdatePerson()
        for step in self.gui_run(update_person, self.gui_context):
            if isinstance(step, ActionStep):
                action_step = step
                action_step.gui_run(self.gui_context)
        self.assertTrue(action_step)

    def test_print_html( self ):

        # begin html print
        class PersonSummary(Action):

            verbose_name = _('Summary')

            def model_run(self, model_context, mode):
                person = model_context.get_object()
                yield PrintHtml("<h1>This will become the personal report of {}!</h1>".format(person))
        # end html print

        action = PersonSummary()
        steps = list(self.gui_run(action, self.gui_context))
        dialog = steps[0].render(self.gui_context)
        dialog.show()
        self.grab_widget(dialog)

class FormActionsCase(
    RunningThreadCase,
    ExampleModelMixinCase, GrabMixinCase, QueryQStandardItemModelMixinCase):
    """Test the standard list actions.
    """

    images_path = test_view.static_images_path

    @classmethod
    def setUpClass(cls):
        super(FormActionsCase, cls).setUpClass()
        cls.thread.post(cls.setup_sample_model)
        cls.thread.post(cls.load_example_data)
        cls.process()

    @classmethod
    def tearDownClass(cls):
        cls.thread.post(cls.tear_down_sample_model)
        cls.process()
        super().tearDownClass()

    def setUp( self ):
        super(FormActionsCase, self).setUp()
        self.thread.post(self.setup_proxy)
        self.process()
        person_admin = app_admin.get_related_admin(Person)
        self.admin_route = person_admin.get_admin_route()
        self.setup_item_model(self.admin_route, person_admin.get_name())
        self.gui_context = form_action.FormActionGuiContext()
        self.gui_context._model = self.item_model
        self.gui_context.widget_mapper = QtWidgets.QDataWidgetMapper()
        self.gui_context.widget_mapper.setModel(self.item_model)
        self.gui_context.admin_route = self.admin_route
        self.gui_context.admin = person_admin

    def tearDown(self):
        super().tearDown()

    def test_gui_context( self ):
        self.assertTrue( isinstance( self.gui_context.copy(),
                                     form_action.FormActionGuiContext ) )
        self.assertTrue( isinstance( self.gui_context.create_model_context(),
                                     form_action.FormActionModelContext ) )

    def test_previous_next( self ):
        previous_action = form_action.ToPreviousForm()
        list(self.gui_run(previous_action, self.gui_context))
        next_action = form_action.ToNextForm()
        list(self.gui_run(next_action, self.gui_context))
        first_action = form_action.ToFirstForm()
        list(self.gui_run(first_action, self.gui_context))
        last_action = form_action.ToLastForm()
        list(self.gui_run(last_action, self.gui_context))

    def test_show_history( self ):
        show_history_action = form_action.ShowHistory()
        list(self.gui_run(show_history_action, self.gui_context))

    def test_close_form( self ):
        close_form_action = form_action.CloseForm()
        list(self.gui_run(close_form_action, self.gui_context))

class ApplicationCase(RunningThreadCase, GrabMixinCase, ExampleModelMixinCase):

    @classmethod
    def setUpClass(cls):
        super().setUpClass()
        cls.thread.post(cls.setup_sample_model)
        cls.thread.post(cls.load_example_data)
        cls.process()

    @classmethod
    def tearDownClass(cls):
        cls.thread.post(cls.tear_down_sample_model)
        cls.process()
        super().tearDownClass()

    def setUp(self):
        super().setUp()
        self.gui_context = ApplicationActionGuiContext()
        self.admin_route = app_admin.get_admin_route()
        self.gui_context.admin_route = self.admin_route

    def tearDown(self):
        super().tearDown()

    def test_application(self):
        app = Application(app_admin)
        list(self.gui_run(app, self.gui_context))

    def test_custom_application(self):

        # begin custom application
        class CustomApplication(Application):
        
            def model_run( self, model_context, mode ):
                from camelot.view import action_steps
                yield action_steps.UpdateProgress(text='Starting up')
        # end custom application

        application = CustomApplication(app_admin)
        list(self.gui_run(application, self.gui_context))

class ApplicationActionsCase(
    RunningThreadCase, GrabMixinCase, ExampleModelMixinCase
    ):
    """Test application actions.
    """

    images_path = test_view.static_images_path

    @classmethod
    def setUpClass(cls):
        super().setUpClass()
        cls.thread.post(cls.setup_sample_model)
        cls.thread.post(cls.load_example_data)
        cls.process()

    @classmethod
    def tearDownClass(cls):
        cls.thread.post(cls.tear_down_sample_model)
        cls.process()
        super().tearDownClass()

    def setUp(self):
        super( ApplicationActionsCase, self ).setUp()
        self.context = MockModelContext(session=self.session)
        self.context.admin = app_admin
        self.admin_route = app_admin.get_admin_route()
        self.gui_context = application_action.ApplicationActionGuiContext()
        self.gui_context.admin_route = self.admin_route

    def test_refresh(self):
        refresh_action = application_action.Refresh()
        self.thread.post(self.dirty_session)
        self.process()
        #
        # refresh the session through the action
        #
        generator = self.gui_run(refresh_action, self.gui_context)
        for step in generator:
            if isinstance(step, action_steps.UpdateObjects):
                updates = step.get_objects()
        self.assertTrue(len(updates))

    def test_select_profile(self):
        profile_case = test_core.ProfileCase('setUp')
        profile_case.setUp()
        profile_store = profile_case.test_profile_store()
        action = application_action.SelectProfile(profile_store)
        generator = self.gui_run(action, self.gui_context)
        for step in generator:
            if isinstance(step, action_steps.SelectItem):
                generator.send(profile_store.get_last_profile())
                profile_selected = True
        self.assertTrue(profile_selected)

    def test_backup_and_restore( self ):
        backup_action = application_action.Backup()
        generator = self.gui_run(backup_action, self.gui_context)
        file_saved = False
        for step in generator:
            if isinstance(step, tuple) and step[0] == 'SaveFile':
                generator.send('unittest-backup.db')
                file_saved = True
        self.assertTrue(file_saved)
        restore_action = application_action.Restore()
        generator = self.gui_run(restore_action, self.gui_context)
        file_selected = False
        for step in generator:
            if isinstance(step, tuple) and step[0] == 'SelectFile':
                generator.send(['unittest-backup.db'])
                file_selected = True
        self.assertTrue(file_selected)

    def test_open_table_view(self):
        person_admin = app_admin.get_related_admin( Person )
        open_table_view_action = application_action.OpenTableView(person_admin)
        list(self.gui_run(open_table_view_action, self.gui_context))

    def test_open_new_view( self ):
        person_admin = app_admin.get_related_admin(Person)
        open_new_view_action = application_action.OpenNewView(person_admin)
        list(self.gui_run(open_new_view_action, self.gui_context))

    def test_change_logging( self ):
        change_logging_action = ChangeLogging()
        for step in change_logging_action.model_run(self.context, None):
            if isinstance( step, action_steps.ChangeObject ):
                step.get_object().level = logging.INFO

    def test_segmentation_fault( self ):
        segmentation_fault = application_action.SegmentationFault()
        list(self.gui_run(segmentation_fault, self.gui_context))


class FieldActionCase(TestMetaData, ExampleModelMixinCase):

    @classmethod
    def setUpClass(cls):
        super().setUpClass()
<<<<<<< HEAD
        batch_job_admin = app_admin.get_related_admin(Movie)
        cls.setup_sample_model()
        cls.load_example_data()
        cls.model_context = FieldActionModelContext()
        cls.model_context.admin = batch_job_admin
        director_attributes = list(batch_job_admin.get_static_field_attributes(
            ['director']
        ))[0]
        cls.model_context.field = 'director'
        cls.model_context.field_attributes = director_attributes
        cls.model_context.obj = cls.session.query(Movie).offset(1).first()

=======
        movie_admin = app_admin.get_related_admin(Movie)
        cls.setup_sample_model()
        cls.load_example_data()
        cls.movie = cls.session.query(Movie).offset(1).first()
        movie_list_model_context = ListActionModelContext()
        movie_list_model_context.admin = movie_admin
        # a model context for the director attribute
        director_attributes = list(movie_admin.get_static_field_attributes(
            ['director']
        ))[0]
        cls.director_context = UpdateMixin.field_action_model_context(
            movie_list_model_context, cls.movie, director_attributes
        )
        # a model context for the script attribute
        script_attributes = list(movie_admin.get_static_field_attributes(
            ['script']
        ))[0]
        cls.script_context = UpdateMixin.field_action_model_context(
            movie_list_model_context, cls.movie, script_attributes
        )
        # a model context for the tags attribute
        tags_attributes = list(movie_admin.get_static_field_attributes(
            ['tags']
        ))[0]
        cls.tags_context = UpdateMixin.field_action_model_context(
            movie_list_model_context, cls.movie, tags_attributes
        )
>>>>>>> 4bd01c56

    def test_select_object(self):
        select_object = SelectObject()
        object_selected = False
        person = self.session.query(Person).first()
        self.assertTrue(person)
<<<<<<< HEAD
        self.assertNotEqual(self.model_context.obj.director, person)
        generator = select_object.model_run(self.model_context, mode=None)
=======
        self.assertNotEqual(self.movie, person)
        generator = select_object.model_run(self.director_context, mode=None)
>>>>>>> 4bd01c56
        for step in generator:
            if isinstance(step, action_steps.SelectObjects):
                generator.send([person])
                object_selected = True
        self.assertTrue(object_selected)
<<<<<<< HEAD
        self.assertEqual(self.model_context.obj.director, person)
=======
        self.assertEqual(self.movie.director, person)

    def test_new_object_and_clear_object(self):
        new_object = NewObject()
        generator = new_object.model_run(self.director_context, mode=None)
        open_form = None
        for step in generator:
            if isinstance(step, action_steps.OpenFormView):
                open_form = step
        self.assertTrue(open_form)
        new_object = step.get_objects()[0]
        self.assertIsInstance(new_object, Person)
        self.assertEqual(self.movie.director, new_object)
        clear_object = ClearObject()
        list(clear_object.model_run(self.director_context, mode=None))
        self.assertEqual(self.movie.director, None)

    def test_upload_and_detach_file(self):
        upload_file = UploadFile()
        file_uploaded = False
        generator = upload_file.model_run(self.script_context, mode=None)
        for step in generator:
            if isinstance(step, action_steps.SelectFile):
                generator.send([__file__])
                file_uploaded = True
        self.assertTrue(file_uploaded)
        self.assertTrue(self.movie.script)
        detach_file = DetachFile()
        generator = detach_file.model_run(self.script_context, mode=None)
        detach_confirmed = False
        for step in generator:
            if isinstance(step, action_steps.MessageBox):
                generator.send(QtWidgets.QMessageBox.StandardButton.Yes)
                detach_confirmed = True
        self.assertTrue(detach_confirmed)
        self.assertEqual(self.movie.script, None)

    def test_add_existing_object(self):
        tag = self.session.query(Tag).first()
        self.assertTrue(tag)
        state = add_existing_object.get_state(self.tags_context)
        self.assertTrue(state.visible)
        self.assertTrue(state.enabled)
        initial_row_count = len(self.movie.tags)
        generator = add_existing_object.model_run(self.tags_context, mode=None)
        for step in generator:
            if isinstance(step, action_steps.SelectObjects):
                generator.send([tag])
        new_row_count = len(self.movie.tags)
        self.assertEqual(new_row_count, initial_row_count+1)

>>>>>>> 4bd01c56

class ListFilterCase(TestMetaData):

    def setUp( self ):
        super( ListFilterCase, self ).setUp()
        self.app_admin = ApplicationAdmin()

    def test_filter_strategies(self):

        class B(self.Entity):

            class Admin(EntityAdmin):
                list_display = ['one2many_col']
                field_attributes = {
                    'one2many_col':{'filter_strategy': list_filter.One2ManyFilter},
                }

        class A(self.Entity):

            text_col = schema.Column(types.Unicode(10), nullable=False)
            text_col_nullable = schema.Column(types.Unicode(10))
            bool_col = schema.Column(types.Boolean, nullable=False)
            bool_col_nullable = schema.Column(types.Boolean)
            date_col = schema.Column(types.Date, nullable=False)
            date_col_nullable = schema.Column(types.Date)
            time_col = schema.Column(types.Time, nullable=False)
            time_col_nullable = schema.Column(types.Time)
            int_col = schema.Column(types.Integer, nullable=False)
            int_col_nullable = schema.Column(types.Integer)
            months_col = schema.Column(types.Integer, nullable=False)
            months_col_nullable = schema.Column(types.Integer)
            enum_col = schema.Column(camelot.types.Enumeration([('Test', 'Test')]), nullable=False)
            enum_col_nullable = schema.Column(camelot.types.Enumeration([('Test', 'Test')]))

            b_id = schema.Column(types.Integer(), schema.ForeignKey(B.id), nullable=False)
            many2one_col = orm.relationship(B)

            class Admin(EntityAdmin):
                field_attributes = {
                    'months_col':{'delegate': delegates.MonthsDelegate},
                    'months_col_nullable':{'delegate': delegates.MonthsDelegate},
                }
        B.one2many_col = orm.relationship(A)

        self.create_all()
        # Create entity instance to be able to test Many2One and One2Many filter strategies.
        b = B()
        self.session.flush()
        a_defaults = dict(
            text_col='', bool_col=False, date_col=datetime.date.today(), time_col=datetime.time(21, 5, 0),
            int_col=1000, months_col=12, enum_col='Test', many2one_col=b
        )
        A(**a_defaults)
        A(**a_defaults)
        A(**a_defaults)
        self.session.flush()

        for cols, strategy_cls, *values in (
            ([A.text_col,   A.text_col_nullable],   list_filter.StringFilter,   'test'),
            ([A.bool_col,   A.bool_col_nullable],   list_filter.BoolFilter,     'True'),
            ([A.date_col,   A.date_col_nullable],   list_filter.DateFilter,     '2020-01-01', '2022-01-01'),
            ([A.time_col,   A.time_col_nullable],   list_filter.TimeFilter,     '2020-01-01', '2022-01-01'),
            ([A.int_col,    A.int_col_nullable],    list_filter.IntFilter,      '1000',       '5000'),
            ([A.months_col, A.months_col_nullable], list_filter.MonthsFilter,   '12',         '24'),
            ([A.enum_col,   A.enum_col_nullable],   list_filter.ChoicesFilter,  'Test'),
            ([A.many2one_col],                      list_filter.Many2OneFilter, '1'),
            ([A.many2one_col],                      list_filter.Many2OneFilter, '1', '2'),
            ([A.many2one_col],                      list_filter.Many2OneFilter, '1', '2', '3'),
            ([B.one2many_col],                      list_filter.One2ManyFilter, '1'),
            ([B.one2many_col],                      list_filter.One2ManyFilter, '1', '2'),
            ([B.one2many_col],                      list_filter.One2ManyFilter, '1', '2', '3'),
            ):
            for col in cols:
                admin = self.app_admin.get_related_admin(col.class_)
                # Verify expected filter strategy is set:
                fa = admin.get_field_attributes(col.key)
                self.assertIsInstance( fa['filter_strategy'], strategy_cls)

                # Check assertion on invalid attribute:
                for invalid_attribute in [None, '', 'text_col']:
                    with self.assertRaises(AssertionError) as exc:
                        strategy_cls(invalid_attribute)
                if strategy_cls == list_filter.Many2OneFilter:
                    self.assertEqual(str(exc.exception), strategy_cls.AssertionMessage.invalid_many2one_relationship_attribute.value)
                elif strategy_cls == list_filter.One2ManyFilter:
                    self.assertEqual(str(exc.exception), strategy_cls.AssertionMessage.invalid_relationship_attribute.value)
                else:
                    self.assertEqual(str(exc.exception), strategy_cls.AssertionMessage.no_queryable_attribute.value)

                if strategy_cls != list_filter.One2ManyFilter:
                    filter_strategy = strategy_cls(col, **fa)
                    operators = filter_strategy.get_operators()
                    # Verify that the operators that check on emptiness are only present for nullable attributes.
                    if not fa['nullable']:
                        self.assertNotIn(list_filter.Operator.is_empty, operators)
                        self.assertNotIn(list_filter.Operator.is_not_empty, operators)
                else:
                    filter_strategy = strategy_cls(col)
                    operators = filter_strategy.get_operators()

                # Verify that for each operator of the filter strategy its clause is constructed properly:
                for operator in operators:
                    operands = values[0:operator.arity.maximum-1] if operator.arity.maximum is not None else values
                    filter_strategy.get_clause(admin, self.session, operator, *operands)

                # Verify assertion on operands arity mismatch
                with self.assertRaises(AssertionError) as exc:
                    filter_strategy.get_clause(admin, self.session, list_filter.Operator.eq)
                self.assertEqual(str(exc.exception), strategy_cls.AssertionMessage.nr_operands_arity_mismatch.value.format(0, 1, 1))

        # Check assertion on python type mismatch:
        with self.assertRaises(AssertionError) as exc:
            list_filter.StringFilter(A.int_col)
        self.assertEqual(str(exc.exception), strategy_cls.AssertionMessage.python_type_mismatch.value)
        # The choices filter should allow all python types:
        list_filter.ChoicesFilter(A.int_col)
        list_filter.ChoicesFilter(A.text_col)<|MERGE_RESOLUTION|>--- conflicted
+++ resolved
@@ -21,16 +21,10 @@
 from camelot.admin.action.base import GuiContext
 from camelot.admin.action.logging import ChangeLogging
 from camelot.admin.action.field_action import (
-<<<<<<< HEAD
-    SelectObject, FieldActionModelContext
-)
-from camelot.admin.action.list_action import SetFilters
-=======
     ClearObject, DetachFile, NewObject, SelectObject, FieldActionModelContext,
     UploadFile, add_existing_object,
 )
 from camelot.admin.action.list_action import SetFilters, ListActionModelContext
->>>>>>> 4bd01c56
 from camelot.admin.application_admin import ApplicationAdmin
 from camelot.admin.entity_admin import EntityAdmin
 from camelot.admin.validator.entity_validator import EntityValidator
@@ -1060,20 +1054,6 @@
     @classmethod
     def setUpClass(cls):
         super().setUpClass()
-<<<<<<< HEAD
-        batch_job_admin = app_admin.get_related_admin(Movie)
-        cls.setup_sample_model()
-        cls.load_example_data()
-        cls.model_context = FieldActionModelContext()
-        cls.model_context.admin = batch_job_admin
-        director_attributes = list(batch_job_admin.get_static_field_attributes(
-            ['director']
-        ))[0]
-        cls.model_context.field = 'director'
-        cls.model_context.field_attributes = director_attributes
-        cls.model_context.obj = cls.session.query(Movie).offset(1).first()
-
-=======
         movie_admin = app_admin.get_related_admin(Movie)
         cls.setup_sample_model()
         cls.load_example_data()
@@ -1101,28 +1081,19 @@
         cls.tags_context = UpdateMixin.field_action_model_context(
             movie_list_model_context, cls.movie, tags_attributes
         )
->>>>>>> 4bd01c56
 
     def test_select_object(self):
         select_object = SelectObject()
         object_selected = False
         person = self.session.query(Person).first()
         self.assertTrue(person)
-<<<<<<< HEAD
-        self.assertNotEqual(self.model_context.obj.director, person)
-        generator = select_object.model_run(self.model_context, mode=None)
-=======
         self.assertNotEqual(self.movie, person)
         generator = select_object.model_run(self.director_context, mode=None)
->>>>>>> 4bd01c56
         for step in generator:
             if isinstance(step, action_steps.SelectObjects):
                 generator.send([person])
                 object_selected = True
         self.assertTrue(object_selected)
-<<<<<<< HEAD
-        self.assertEqual(self.model_context.obj.director, person)
-=======
         self.assertEqual(self.movie.director, person)
 
     def test_new_object_and_clear_object(self):
@@ -1174,7 +1145,6 @@
         new_row_count = len(self.movie.tags)
         self.assertEqual(new_row_count, initial_row_count+1)
 
->>>>>>> 4bd01c56
 
 class ListFilterCase(TestMetaData):
 
