--- conflicted
+++ resolved
@@ -8,10 +8,14 @@
 
 import camelot.types
 
-<<<<<<< HEAD
 from camelot.admin.admin_route import AdminRoute
-from camelot.admin.action import Action, ActionStep, ApplicationActionGuiContext, Mode, State, application_action, \
-    form_action, list_action, list_filter
+from camelot.core.exception import UserException
+from camelot.core.item_model import ListModelProxy, ObjectRole
+from camelot.admin.action import Action, ActionStep, State
+from camelot.admin.action import (
+    list_action, application_action, form_action, list_filter,
+    ApplicationActionGuiContext, Mode
+)
 from camelot.admin.action.application import Application
 from camelot.admin.action import export_mapping
 from camelot.admin.action.base import GuiContext
@@ -19,23 +23,11 @@
 from camelot.admin.action.list_action import SetFilters
 from camelot.admin.application_admin import ApplicationAdmin
 from camelot.admin.entity_admin import EntityAdmin
+from camelot.admin.validator.entity_validator import EntityValidator
 from camelot.bin.meta import NewProjectOptions
-=======
-from camelot.core.exception import UserException
-from camelot.core.item_model import ListModelProxy, ObjectRole
-from camelot.admin.action import Action, ActionStep, State
-from camelot.admin.action import (
-    list_action, application_action, form_action, list_filter,
-    ApplicationActionGuiContext
-)
-from camelot.admin.action.application import Application
-from camelot.admin.validator.entity_validator import EntityValidator
 from camelot.core.qt import QtGui, QtWidgets, Qt
->>>>>>> 1c7bfa3b
 from camelot.core.exception import CancelRequest
-from camelot.core.item_model import ListModelProxy, ObjectRole
 from camelot.core.orm import Session
-from camelot.core.qt import Qt, QtGui, QtWidgets
 from camelot.core.utils import ugettext_lazy as _
 from camelot.model import party
 from camelot.model.party import Person
@@ -54,16 +46,9 @@
 from camelot_example.importer import ImportCovers
 from camelot_example.model import Movie
 
-<<<<<<< HEAD
 from sqlalchemy import orm, schema, types
 
 from . import app_admin, test_core, test_view
-=======
-from sqlalchemy import orm
-
-from . import app_admin
-from . import test_view
->>>>>>> 1c7bfa3b
 from .test_item_model import QueryQStandardItemModelMixinCase
 from .test_orm import TestMetaData
 from .test_model import ExampleModelMixinCase
@@ -507,7 +492,6 @@
     def track_crud_steps(action, model_context):
         created = updated = None
         steps = []
-        flushed = False
         for step in action.model_run(model_context):
             steps.append(type(step))
             if isinstance(step, action_steps.CreateObjects):
@@ -1005,9 +989,9 @@
             text_col='', bool_col=False, date_col=datetime.date.today(), time_col=datetime.time(21, 5, 0),
             int_col=1000, months_col=12, enum_col='Test', many2one_col=b
         )
-        a1 = A(**a_defaults)
-        a2 = A(**a_defaults)
-        a3 = A(**a_defaults)
+        A(**a_defaults)
+        A(**a_defaults)
+        A(**a_defaults)
         self.session.flush()
 
         for cols, strategy_cls, *values in (
