--- conflicted
+++ resolved
@@ -504,13 +504,8 @@
         self.assertTrue( form.get_tab( 'Second tab' ) )
         form.replace_field( 'short_description', 'script' )
         form.remove_field( 'director' )
-<<<<<<< HEAD
         self.assertTrue( six.text_type( form ) )
-        
-=======
-        self.assertTrue( unicode( form ) )
-
->>>>>>> 485afab6
+
     def test_group_box_form(self):
         form = forms.GroupBoxForm('Movie', ['title', 'short_description'])
         self.grab_widget(form.render(self.widgets))
@@ -528,13 +523,8 @@
     def test_vbox_form(self):
         form = forms.VBoxForm([['title', 'short_description'], ['director', 'releasedate']])
         self.grab_widget(form.render(self.widgets))
-<<<<<<< HEAD
         self.assertTrue( six.text_type( form ) )
-        form.replace_field( 'releasedate', 'rating' )        
-=======
-        self.assertTrue( unicode( form ) )
         form.replace_field( 'releasedate', 'rating' )
->>>>>>> 485afab6
 
     def test_hbox_form(self):
         form = forms.HBoxForm([['title', 'short_description'], ['director', 'releasedate']])
@@ -543,34 +533,19 @@
         form.replace_field( 'releasedate', 'rating' )
 
     def test_nested_form(self):
-<<<<<<< HEAD
-        from .snippet.form.nested_form import Admin
-=======
         from camelot.view.action_steps import OpenFormView
-        from snippet.form.nested_form import Admin
->>>>>>> 485afab6
         person_admin = Admin(self.app_admin, self.person_entity)
         open_form_view = OpenFormView([self.person_entity()], person_admin)
         self.grab_widget( open_form_view.render(QtGui.QStandardItemModel(), 0) )
 
     def test_inherited_form(self):
-<<<<<<< HEAD
-        from .snippet.form.inherited_form import InheritedAdmin
-=======
         from camelot.view.action_steps import OpenFormView
-        from snippet.form.inherited_form import InheritedAdmin
->>>>>>> 485afab6
         person_admin = InheritedAdmin(self.app_admin, self.person_entity)
         open_form_view = OpenFormView([self.person_entity()], person_admin)
         self.grab_widget( open_form_view.render(QtGui.QStandardItemModel(), 0) )
 
     def test_custom_layout(self):
-<<<<<<< HEAD
-        from .snippet.form.custom_layout import Admin
-=======
         from camelot.view.action_steps import OpenFormView
-        from snippet.form.custom_layout import Admin
->>>>>>> 485afab6
         person_admin = Admin(self.app_admin, self.person_entity)
         open_form_view = OpenFormView([self.person_entity()], person_admin)
         self.grab_widget( open_form_view.render(QtGui.QStandardItemModel(), 0) )
@@ -990,15 +965,9 @@
         model = widget.table.model()
         header = widget.table.horizontalHeader()
 
-<<<<<<< HEAD
         first_name_width = variant_to_py( model.headerData( 0, Qt.Horizontal, Qt.SizeHintRole ) ).width()
         suffix_width = variant_to_py( model.headerData( 1, Qt.Horizontal, Qt.SizeHintRole ) ).width()
-        
-=======
-        first_name_width = model.headerData( 0, Qt.Horizontal, Qt.SizeHintRole ).toSize().width()
-        suffix_width = model.headerData( 1, Qt.Horizontal, Qt.SizeHintRole ).toSize().width()
-
->>>>>>> 485afab6
+
         self.assertTrue( first_name_width > suffix_width )
 
     def test_column_width( self ):
@@ -1020,15 +989,9 @@
         model = widget.table.model()
         header = widget.table.horizontalHeader()
 
-<<<<<<< HEAD
         first_name_width = variant_to_py( model.headerData( 0, Qt.Horizontal, Qt.SizeHintRole ) ).width()
         suffix_width = variant_to_py( model.headerData( 1, Qt.Horizontal, Qt.SizeHintRole ) ).width()
-        
-=======
-        first_name_width = model.headerData( 0, Qt.Horizontal, Qt.SizeHintRole ).toSize().width()
-        suffix_width = model.headerData( 1, Qt.Horizontal, Qt.SizeHintRole ).toSize().width()
-
->>>>>>> 485afab6
+
         self.assertEqual( first_name_width, suffix_width )
 
     def test_column_group( self ):
