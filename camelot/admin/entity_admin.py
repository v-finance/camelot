--- conflicted
+++ resolved
@@ -22,22 +22,12 @@
 #
 #  ============================================================================
 
-<<<<<<< HEAD
 import inspect
 import itertools
 import logging
 logger = logging.getLogger('camelot.admin.entity_admin')
 
-from camelot.admin.action.list_action import OpenFormView
 from camelot.admin.object_admin import ObjectAdmin
-=======
-import inspect
-import itertools
-import logging
-logger = logging.getLogger('camelot.admin.entity_admin')
-
-from camelot.admin.object_admin import ObjectAdmin
->>>>>>> db79b135
 from camelot.view.model_thread import post, model_function
 from camelot.view.utils import to_string
 from camelot.core.memento import memento_change
@@ -50,7 +40,6 @@
 
 from sqlalchemy import orm, schema
 from sqlalchemy.orm.attributes import instance_state
-<<<<<<< HEAD
 
 class EntityAdmin(ObjectAdmin):
     """Admin class specific for classes that are mapped by sqlalchemy.
@@ -58,15 +47,6 @@
 :class:`camelot.admin.object_admin.ObjectAdmin`.
     
 It has additional class attributes that customise its behaviour.
-
-**Basic**
-
-.. attribute:: list_action
-
-   The :class:`camelot.admin.action.base.Action` that will be triggered when the
-   user selects an item in a list of objects.  This defaults to 
-   :class:`camelot.admin.action.list_action.OpenFormView`, which opens a form
-   for the current object.
    
 **Filtering**
 
@@ -131,7 +111,6 @@
  
     """
 
-    list_action = OpenFormView()
     list_search = []
     expanded_list_search = None
     copy_deep = {}
@@ -150,97 +129,6 @@
             logger.error(u'%s is not a mapped class, configured mappers include %s'%(self.entity, u','.join(mapped_entities)),
                          exc_info=exception)
             raise exception
-=======
-
-class EntityAdmin(ObjectAdmin):
-    """Admin class specific for classes that are mapped by sqlalchemy.
-This allows for much more introspection than the standard 
-:class:`camelot.admin.object_admin.ObjectAdmin`.
-    
-It has additional class attributes that customise its behaviour.
-   
-**Filtering**
-
-.. attribute:: list_filter
-
-    A list of fields that should be used to generate filters for in the table
-    view.  If the field named is a one2many, many2one or many2many field, the
-    field name should be followed by a field name of the related entity ::
-
-        class Project( Entity ):
-            oranization = OneToMany( 'Organization' )
-            name = Column( Unicode(50) )
-    
-          class Admin( EntityAdmin ):
-              list_display = ['organization']
-              list_filter = ['organization.name']
-
-    .. image:: /_static/filter/group_box_filter.png
-
-**Copying**
-
-.. attribute:: copy_deep
-
-   A dictionary of fields that will be deep copied when the user presses the copy
-   button.  This is useful for OneToMany fields.  The key in the dictionary should
-   be the name of the field, and the value is a new dictionary that can contain other
-   fields that need to be copied::
-
-       copy_deep = {'addresses':{}}
-
-.. attribute:: copy_exclude
-
-    A list of fields that should not be copied when the user presses the copy button::
-
-        copy_exclude = ['name']
-
-    The fields that form the primary key of the object will be excluded by default.
-
-**Searching**
-
-.. attribute:: list_search
-
-    A list of fields that should be searched when the user enters something in
-    the search box in the table view.  By default all fields are
-    searched for which Camelot can do a conversion of the entered string to the
-    datatype of the underlying column.  
-
-    For use with one2many, many2one or many2many fields, the same rules as for the 
-    list_filter attribute apply
-
-.. attribute:: search_all_fields
-
-    Defaults to True, meaning that by default all searchable fields should be
-    searched.  If this is set to False, one should explicitely set the list_search
-    attribute to enable search.
-
-.. attribute:: expanded_list_search
-
-    A list of fields that will be searchable through the expanded search.  When set 
-    to None, all the fields in list_display will be searchable.  Use this attribute
-    to limit the number of search widgets.  Defaults to None.
- 
-    """
-
-    list_search = []
-    expanded_list_search = None
-    copy_deep = {}
-    copy_exclude = []
-    search_all_fields = True
-    validator = EntityValidator
-
-    def __init__(self, app_admin, entity):
-        super(EntityAdmin, self).__init__(app_admin, entity)
-        from sqlalchemy.orm.exc import UnmappedClassError
-        from sqlalchemy.orm.mapper import _mapper_registry
-        try:
-            self.mapper = orm.class_mapper(self.entity)
-        except UnmappedClassError, exception:
-            mapped_entities = [unicode(m) for m in _mapper_registry.keys()]
-            logger.error(u'%s is not a mapped class, configured mappers include %s'%(self.entity, u','.join(mapped_entities)),
-                         exc_info=exception)
-            raise exception
->>>>>>> db79b135
 
     @classmethod
     def get_sql_field_attributes( cls, columns ):
@@ -304,95 +192,6 @@
                         primary_key_representation
                     )
         return self.get_verbose_name()
-<<<<<<< HEAD
-    
-    @model_function
-    def get_field_attributes(self, field_name):
-        """Get the attributes needed to visualize the field field_name
-        :param field_name: the name of the field
-
-        :return: a dictionary of attributes needed to visualize the field,
-        those attributes can be:
-         * python_type : the corresponding python type of the object
-         * editable : bool specifying wether the user can edit this field
-         * widget : which widget to be used to render the field
-         * ...
-        """        
-        from sqlalchemy.orm.mapper import _mapper_registry
-            
-        try:
-            return self._field_attributes[field_name]
-        except KeyError:
-
-            def create_default_getter(field_name):
-                return lambda o:getattr(o, field_name)
-
-            from camelot.view.controls import delegates
-            #
-            # Default attributes for all fields
-            #
-            attributes = dict(
-                python_type = str,
-                to_string = to_string,
-                field_name = field_name,
-                getter = create_default_getter(field_name),
-                length = None,
-                tooltip = None,
-                background_color = None,
-                #minimal_column_width = 12,
-                editable = False,
-                nullable = True,
-                widget = 'str',
-                blank = True,
-                delegate = delegates.PlainTextDelegate,
-                validator_list = [],
-                name = ugettext_lazy(field_name.replace('_', ' ').capitalize())
-            )
-
-            #
-            # Field attributes forced by the field_attributes property
-            #
-            forced_attributes = {}
-            try:
-                forced_attributes = self.field_attributes[field_name]
-            except KeyError:
-                pass
-
-            def resolve_target(target):
-                """A class or name of the class representing the other
-                side of a relation.  Use the name of the class to avoid
-                circular dependencies"""
-                if isinstance(target, six.string_types):
-                    for mapped_class in _mapper_registry.keys():
-                        if mapped_class.class_.__name__ == target:
-                            return mapped_class.class_
-                    raise Exception('No mapped class found for target %s'%target)
-                return target
-                
-            def get_entity_admin(target):
-                """Helper function that instantiated an Admin object for a
-                target entity class.
-
-                :param target: an entity class for which an Admin object is
-                needed
-                """
-
-                try:
-                    admin_class = forced_attributes['admin']
-                    return admin_class(self.app_admin, target)
-                except KeyError:
-                    return self.get_related_admin(target)
-            #
-            # Get the default field_attributes trough introspection if the
-            # field is a mapped field
-            #
-            from sqlalchemy import orm
-            from sqlalchemy.exc import InvalidRequestError
-
-            try:
-                property = self.mapper.get_property(
-                    field_name
-=======
     
     def get_field_attributes(self, field_name):
         """Get the attributes needed to visualize the field field_name
@@ -444,7 +243,7 @@
                 """A class or name of the class representing the other
                 side of a relation.  Use the name of the class to avoid
                 circular dependencies"""
-                if isinstance(target, basestring):
+                if isinstance(target, six.string_types):
                     for mapped_class in _mapper_registry.keys():
                         if mapped_class.class_.__name__ == target:
                             return mapped_class.class_
@@ -474,200 +273,10 @@
             try:
                 property = self.mapper.get_property(
                     field_name
->>>>>>> db79b135
                 )
                 if isinstance(property, orm.properties.ColumnProperty):
                     columns = property.columns
                     sql_attributes = self.get_sql_field_attributes( columns )
-<<<<<<< HEAD
-                    attributes.update( sql_attributes ) 
-                elif isinstance(property, orm.properties.PropertyLoader):
-                    target = forced_attributes.get( 'target', 
-                                                    property.mapper.class_ )
-                    
-                    #
-                    # _foreign_keys is for sqla pre 0.6.4
-                    # 
-                    if hasattr(property, '_foreign_keys'):
-                        foreign_keys = list(property._foreign_keys)
-                    else:
-                        foreign_keys = list( property._user_defined_foreign_keys )
-                        foreign_keys.extend( list(property._calculated_foreign_keys) )
-                        
-                    if property.direction == orm.interfaces.ONETOMANY:
-                        attributes.update(
-                            python_type = list,
-                            editable = True,
-                            nullable = True,
-                            delegate = delegates.One2ManyDelegate,
-                            target = target,
-                            create_inline = False,
-                            direction = 'onetomany',
-                            admin = get_entity_admin(target)
-                        )
-                    elif property.direction == orm.interfaces.MANYTOONE:
-                        attributes.update(
-                            python_type = str,
-                            editable = True,
-                            delegate = delegates.Many2OneDelegate,
-                            target = target,
-                            #
-                            # @todo: take into account all foreign keys instead
-                            # of only the first one
-                            #
-                            nullable = foreign_keys[0].nullable,
-                            direction = 'manytoone',
-                            admin = get_entity_admin(target)
-                        )
-                    elif property.direction == orm.interfaces.MANYTOMANY:
-                        attributes.update(
-                            python_type = list,
-                            editable = True,
-                            target = target,
-                            nullable = True,
-                            create_inline = False,
-                            direction = 'manytomany',
-                            delegate = delegates.One2ManyDelegate,
-                            admin = get_entity_admin(target)
-                        )
-                    else:
-                        raise Exception('PropertyLoader has unknown direction')
-            except InvalidRequestError:
-                #
-                # If the field name is not a property of the mapper, then use
-                # the default stuff
-                #
-                pass
-
-            if 'choices' in forced_attributes:
-                attributes['delegate'] = delegates.ComboBoxDelegate
-                attributes['editable'] = True
-                if isinstance(forced_attributes['choices'], list):
-                    choices_dict = dict(forced_attributes['choices'])
-                    attributes['to_string'] = lambda x : choices_dict[x]
-
-            #
-            # Overrule introspected field_attributes with those defined
-            #
-            attributes.update(forced_attributes)
-
-            #
-            # In case of a 'target' field attribute, instantiate an appropriate
-            # 'admin' attribute
-            #
-            if 'target' in attributes:
-                attributes['target'] = resolve_target(attributes['target'])
-                attributes['admin'] = get_entity_admin(attributes['target'])
-            
-            self._field_attributes[field_name] = attributes
-            return attributes
-
-    def get_dynamic_field_attributes(self, obj, field_names):
-        """Takes the dynamic field attributes from through the ObjectAdmin its
-        get_dynamic_field_attributes and make relational fields not editable
-        in case the object is not yet persisted.
-        """
-        directions = ('onetomany', 'manytomany' )
-        persistent = self.is_persistent( obj )
-        iter1, iter2 = itertools.tee( field_names )
-        attributes_iterator = super(EntityAdmin, self).get_dynamic_field_attributes( obj, iter1 )
-        for attributes, field_name in zip( attributes_iterator, iter2 ):
-            if not persistent:
-                all_attributes = self.get_field_attributes( field_name )
-                if all_attributes.get('direction', False) in directions:
-                    attributes['editable'] = False
-            yield attributes
-
-    @model_function
-    def get_filters( self ):
-        """Returns the filters applicable for these entities each filter is
-
-        :return: [(filter, filter_data)]
-        """
-        from camelot.view.filters import structure_to_filter
-
-        def filter_generator():
-            for structure in self.list_filter:
-                filter = structure_to_filter(structure)
-                yield (filter, filter.get_filter_data(self))
-
-        return list(filter_generator())
-
-    def create_select_view(admin, query=None, search_text=None, parent=None):
-        """Returns a Qt widget that can be used to select an element from a
-        query
-
-        :param query: sqlalchemy query object
-
-        :param parent: the widget that will contain this select view, the
-        returned widget has an entity_selected_signal signal that will be fired
-        when a entity has been selected.
-        """
-        from camelot.admin.action.base import GuiContext
-        from camelot.view.art import Icon
-        from camelot.view.proxy.queryproxy import QueryTableProxy
-        from PyQt4 import QtCore, QtGui
-
-        class SelectQueryTableProxy(QueryTableProxy):
-            header_icon = Icon('tango/16x16/emblems/emblem-symbolic-link.png')
-
-        class SelectView(admin.TableView):
-            table_model = SelectQueryTableProxy
-            entity_selected_signal = QtCore.pyqtSignal(object)
-            title_format = ugettext('Select %s')
-
-            def __init__(self, admin, parent):
-                gui_context = GuiContext()
-                super(SelectView, self).__init__(
-                    gui_context,
-                    admin,
-                    search_text=search_text, parent=parent
-                )
-                self.row_selected_signal.connect( self.sectionClicked )
-                self.setUpdatesEnabled(True)
-
-                table = self.findChild(QtGui.QTableView, 'AdminTableWidget')
-                if table != None:
-                    table.keyboard_selection_signal.connect(self.on_keyboard_selection)
-                    table.setEditTriggers(QtGui.QAbstractItemView.NoEditTriggers)
-
-            def emit_entity_selected(self, instance_getter):
-                self.entity_selected_signal.emit( instance_getter )
-                
-            @QtCore.pyqtSlot()
-            def on_keyboard_selection(self):
-                table = self.findChild(QtGui.QTableView, 'AdminTableWidget')
-                if table != None:
-                    self.row_selected_signal.emit(table.currentIndex().row())
-
-            @QtCore.pyqtSlot(int)
-            def sectionClicked(self, index):
-                # table model will be set by the model thread, we can't
-                # decently select if it has not been set yet
-                if self.table.model():
-
-                    def create_constant_getter(cst):
-                        return lambda:cst
-
-                    def create_instance_getter():
-                        entity = self.table.model()._get_object(index)
-                        return create_constant_getter(entity)
-
-                    post(create_instance_getter, self.emit_entity_selected)
-
-        widget = SelectView(admin, parent)
-        widget.setUpdatesEnabled(True)
-        widget.setMinimumSize(admin.list_size[0], admin.list_size[1])
-        widget.update()
-        return widget
-
-    def create_table_view( self, gui_context ):
-        """Returns a :class:`QtGui.QWidget` containing a table view
-        :param gui_context: a :class:`camelot.admin.action.base.GuiContext`
-            object.
-        """
-        return self.TableView( gui_context, self )
-=======
                     attributes.update( sql_attributes ) 
                 elif isinstance(property, orm.properties.PropertyLoader):
                     target = forced_attributes.get( 'target', 
@@ -857,7 +466,6 @@
             object.
         """
         return self.TableView( gui_context, self )
->>>>>>> db79b135
 
     def primary_key( self, obj ):
         """Get the primary key of an object
@@ -1014,7 +622,6 @@
                     if state.has_identity:
                         session.refresh( obj )
                     else:
-<<<<<<< HEAD
                         session.expunge( obj )
        
     @model_function
@@ -1030,7 +637,6 @@
             return True
         return False
     
-    @model_function
     def is_deleted(self, obj):
         """
         :return: True if the object has been deleted from the persistent
@@ -1050,42 +656,6 @@
         else:
             field_list = self.expanded_list_search
         return [(field, self.get_field_attributes(field))
-=======
-                        session.expunge( obj )
-       
-    @model_function
-    def is_persistent(self, obj):
-        """:return: True if the object has a persisted state, False otherwise"""
-        from sqlalchemy.orm.session import Session
-        session = Session.object_session( obj )
-        if session:
-            if obj in session.new:
-                return False
-            if obj in session.deleted:
-                return False
-            return True
-        return False
-    
-    def is_deleted(self, obj):
-        """
-        :return: True if the object has been deleted from the persistent
-            state, False otherwise"""
-        state = instance_state( obj )
-        if state != None and state.deleted:
-            return True
-        return False
-    
-    @model_function
-    def get_expanded_search_fields(self):
-        """
-        :return: a list of tuples of type [(field_name, field_attributes)]
-        """
-        if self.expanded_list_search == None:
-            field_list = self.get_table().get_fields()
-        else:
-            field_list = self.expanded_list_search
-        return [(field, self.get_field_attributes(field))
->>>>>>> db79b135
                 for field in field_list]
     
     def get_all_fields_and_attributes(self):
