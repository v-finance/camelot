#  ============================================================================
#
#  Copyright (C) 2007-2016 Conceptive Engineering bvba.
#  www.conceptive.be / info@conceptive.be
#
#  Redistribution and use in source and binary forms, with or without
#  modification, are permitted provided that the following conditions are met:
#      * Redistributions of source code must retain the above copyright
#        notice, this list of conditions and the following disclaimer.
#      * Redistributions in binary form must reproduce the above copyright
#        notice, this list of conditions and the following disclaimer in the
#        documentation and/or other materials provided with the distribution.
#      * Neither the name of Conceptive Engineering nor the
#        names of its contributors may be used to endorse or promote products
#        derived from this software without specific prior written permission.
#  
#  THIS SOFTWARE IS PROVIDED BY THE COPYRIGHT HOLDERS AND CONTRIBUTORS "AS IS" AND
#  ANY EXPRESS OR IMPLIED WARRANTIES, INCLUDING, BUT NOT LIMITED TO, THE IMPLIED
#  WARRANTIES OF MERCHANTABILITY AND FITNESS FOR A PARTICULAR PURPOSE ARE
#  DISCLAIMED. IN NO EVENT SHALL <COPYRIGHT HOLDER> BE LIABLE FOR ANY
#  DIRECT, INDIRECT, INCIDENTAL, SPECIAL, EXEMPLARY, OR CONSEQUENTIAL DAMAGES
#  (INCLUDING, BUT NOT LIMITED TO, PROCUREMENT OF SUBSTITUTE GOODS OR SERVICES;
#  LOSS OF USE, DATA, OR PROFITS; OR BUSINESS INTERRUPTION) HOWEVER CAUSED AND
#  ON ANY THEORY OF LIABILITY, WHETHER IN CONTRACT, STRICT LIABILITY, OR TORT
#  (INCLUDING NEGLIGENCE OR OTHERWISE) ARISING IN ANY WAY OUT OF THE USE OF THIS
#  SOFTWARE, EVEN IF ADVISED OF THE POSSIBILITY OF SUCH DAMAGE.
#
#  ============================================================================

import inspect
import itertools
import logging


logger = logging.getLogger('camelot.admin.entity_admin')

from ..core.item_model import QueryModelProxy

from camelot.admin.admin_route import register_list_actions
from camelot.admin.action import list_filter, application_action, list_action
from camelot.admin.object_admin import ObjectAdmin
from camelot.admin.validator.entity_validator import EntityValidator
from camelot.core.memento import memento_change
from camelot.core.orm import Session
from camelot.core.orm.entity import entity_to_dict
from camelot.types import PrimaryKey
from camelot.core.qt import Qt

from sqlalchemy import orm, schema, sql, __version__ as sqlalchemy_version
from sqlalchemy.ext import hybrid
from sqlalchemy.orm.attributes import instance_state
from sqlalchemy.orm.exc import UnmappedClassError

class EntityAdmin(ObjectAdmin):
    """Admin class specific for classes that are mapped by sqlalchemy.
This allows for much more introspection than the standard
:class:`camelot.admin.object_admin.ObjectAdmin`.

It has additional class attributes that customise its behaviour.

**Filtering**

.. attribute:: list_filter

    A list of fields that should be used to generate filters for in the table
    view.  If the field named is a one2many, many2one or many2many field, the
    field name should be followed by a field name of the related entity ::

        class Project( Entity ):
            oranization = OneToMany( 'Organization' )
            name = Column( Unicode(50) )

          class Admin( EntityAdmin ):
              list_display = ['organization']
              list_filter = ['organization.name']

    .. image:: /_static/filter/group_box_filter.png

**Copying**

.. attribute:: copy_deep

    A dictionary of fields that will be deep copied when the user presses the copy
    button.  This is useful for OneToMany fields.  The key in the dictionary should
    be the name of the field, and the value is a new dictionary :: 

       copy_deep = {'addresses':{}}

    This dictionary can contain fields in the related object that need to be deep 
    copied as well ::

       copy_deep = {'addresses':{'city':{}}}


.. attribute:: copy_exclude

    A list of fields that should not be copied when the user presses the copy button::

        copy_exclude = ['name']

    The fields that form the primary key of the object will be excluded by default.

To further customize the copy process without additional user interaction,
:meth:`camelot.admin.object_admin.EntityAdmin.copy` method can be overwritten.

If the user interaction during the copy process needs to be customized as well, the
:class:`camelot.admin.action.list_action.DuplicateSelection` class can be subclassed
and used as a custom action.


    """

    copy_deep = {}
    copy_exclude = []
    validator = EntityValidator
    basic_search = True
    
    # Temporary hack to allow admins of target entities in one2many/many2many relations to register themselves as editable
    # with a pending owning instance.
    # This should be used with extreme care though, as the default list actions only support a persistent owning instance
    # and thus specialized actions should be used by the target admin to handle the persistence flow correctly.
    # This is a temporary measure in order to work towards supporting this behaviour in general in the future.
    allow_relation_with_pending_owner = False
    
    def __init__(self, app_admin, entity):
        super(EntityAdmin, self).__init__(app_admin, entity)
        from sqlalchemy.orm.exc import UnmappedClassError
        from sqlalchemy.orm.mapper import _mapper_registry
        try:
            self.mapper = orm.class_mapper(self.entity)
        except UnmappedClassError as exception:
            mapped_entities = [str(m) for m in _mapper_registry.keys()]
            logger.error(u'%s is not a mapped class, configured mappers include %s'%(self.entity, u','.join(mapped_entities)),
                         exc_info=exception)
            raise exception
        # caching
        self._search_fields = None
        self._filter_actions = None

    @classmethod
    def get_sql_field_attributes( cls, columns ):
        """Returns a set of default field attributes based on introspection
        of the SQLAlchemy columns that form a field

        :param: columns a list of :class:`sqlalchemy:sqlalchemy.schema.Column`
            objects.
        :return: a dictionary with field attributes

        By default this method looks at the first column that defines the
        field and derives a delegate and other field attributes that make
        sense.
        """
        from camelot.view.field_attributes import _sqlalchemy_to_python_type_
        sql_attributes = dict()
        for column in columns:
            column_type = column.type
            sql_attributes['python_type'] = ''
            sql_attributes['doc'] = ''
            # PrimaryKey is not in _sqlalchemy_to_python_type_, but its
            # implementation class probably is
            if isinstance(column_type, PrimaryKey):
                column_type = column_type.load_dialect_impl(None)
            for base_class in inspect.getmro( type( column_type ) ):
                fa = _sqlalchemy_to_python_type_.get( base_class,
                                                      None )
                if fa is not None:
                    sql_attributes.update( fa( column_type ) )
                    break
            if isinstance( column, (schema.Column) ):
                sql_attributes['nullable'] = column.nullable
                sql_attributes['default'] = column.default
                sql_attributes['doc'] = column.doc or ''
                editable = (column.primary_key is False)
                # if these fields are editable, they are validated when a form
                # is closed, while at that time the field is not yet filled
                # because the foreign key column is only filled after the flush
                if len(column.foreign_keys):
                    editable = False
                sql_attributes['editable'] = editable
            field_admin = getattr(column, '_field_admin', None)
            if field_admin != None:
                sql_attributes.update(field_admin.get_field_attributes())
            break
        return sql_attributes

    def get_query(self, session=None):
        """
        Overwrite this method to configure eager loading strategies
        to be used in a specific admin.

        :param session: the session to be used to create a query.
           Uses the default session if None is given.
           Not passing the session is considered deprecated behavior.

        :return: an sqlalchemy query for all the objects that should be
        displayed in the table or the selection view.  Overwrite this method to
        change the default query, which selects all rows in the database.
        """
        session = session or Session()
        return session.query(self.entity)

    def get_proxy(self, objects):
        """
        :return: a :class:`camelot.core.item_model.proxy.AbstractModelProxy`
            instance for the given objects.
        """
        if isinstance(objects, orm.Query):
            return QueryModelProxy(objects)
        return super(EntityAdmin, self).get_proxy(objects)

    def get_verbose_identifier(self, obj):
        if obj is not None:
            primary_key = self.mapper.primary_key_from_instance(obj)
            if not None in primary_key:
                primary_key_representation = u','.join([str(v) for v in primary_key])
                if hasattr(obj, '__unicode__'):
                    return u'%s %s : %s' % (
                        str(self.get_verbose_name() or ''),
                        primary_key_representation,
                        str(obj)
                    )
                elif hasattr(obj, '__str__'):
                    return u'%s %s : %s' % (
                        self.get_verbose_name() or '',
                        primary_key_representation,
                        obj.__str__()
                    )                
                else:
                    return u'%s %s' % (
                        self.get_verbose_name() or '',
                        primary_key_representation
                    )
        return self.get_verbose_name()

    def get_search_identifiers(self, obj):
        search_identifiers = {}

<<<<<<< HEAD
        search_identifiers[Qt.ItemDataRole.DisplayRole] = u'%s' % (six.text_type(obj))
        search_identifiers[Qt.ItemDataRole.EditRole] = obj
        search_identifiers[Qt.ItemDataRole.ToolTipRole] = u'id: %s' % (self.primary_key(obj))
=======
        search_identifiers[Qt.DisplayRole] = u'%s' % (str(obj))
        search_identifiers[Qt.EditRole] = obj
        search_identifiers[Qt.ToolTipRole] = u'id: %s' % (self.primary_key(obj))
>>>>>>> 10a0b88b

        return search_identifiers

    @register_list_actions('_shared_toolbar_actions', '_admin_route')
    def _get_shared_toolbar_actions( self ):
        return [
            list_filter.SearchFilter(self),
            list_action.SetFilters(),
            application_action.Refresh(),
        ]

    @register_list_actions('_toolbar_actions', '_admin_route')
    def get_list_toolbar_actions( self ):
        """
        :return: a list of :class:`camelot.admin.action.base.Action` objects
            that should be displayed on the toolbar of the application.  return
            None if no toolbar should be created.
        """
        toolbar_actions = super(EntityAdmin, self).get_list_toolbar_actions()
        return toolbar_actions + self._get_shared_toolbar_actions()

    @register_list_actions('_select_toolbar_actions', '_admin_route')
    def get_select_list_toolbar_actions( self ):
        """
        :return: a list of :class:`camelot.admin.action.base.Action` objects
            that should be displayed on the toolbar of the application.  return
            None if no toolbar should be created.
        """
<<<<<<< HEAD
        toolbar_actions = super(EntityAdmin, self).get_list_toolbar_actions(toolbar_area)
        if toolbar_area == Qt.ToolBarAreas.TopToolBarArea:
            return toolbar_actions + [
                list_filter.SearchFilter(self),
                list_action.SetFilters(),
                application_action.Refresh(),
            ]
        return toolbar_actions
=======
        toolbar_actions = super(EntityAdmin, self).get_select_list_toolbar_actions()
        return toolbar_actions + self._get_shared_toolbar_actions()

    @register_list_actions('_select_actions', '_admin_route')
    def get_select_list_actions( self ):
        from camelot.view.action_steps.select_object import CancelSelection, ConfirmSelection
        return [
            CancelSelection(),
            ConfirmSelection()
        ]
>>>>>>> 10a0b88b

    def get_descriptor_field_attributes(self, field_name):
        """Returns a set of default field attributes based on introspection
        of the descriptor of a field.
        """
        from camelot.view.controls import delegates
        attributes = super(EntityAdmin, self).get_descriptor_field_attributes(field_name)
        #
        # Field attributes forced by the field_attributes property
        #
        forced_attributes = self.field_attributes.get(field_name, {})
        #
        # Get the default field_attributes trough introspection if the
        # field is a mapped field
        #
        from sqlalchemy import orm
        from sqlalchemy.exc import InvalidRequestError
        #
        # See if there is a sqlalchemy descriptor
        #
        for cls in self.entity.__mro__:
            descriptor = cls.__dict__.get(field_name, None)
            if descriptor is not None:
                if isinstance(descriptor, hybrid.hybrid_property):
                    attributes['editable'] = (descriptor.fset is not None)
                    if (descriptor.expr is None) or (descriptor.expr == descriptor.fget):
                        # the descriptor has no expression, stop the introspection
                        break
                    # dont try to get the expression from the descriptor, but use
                    # the 'appropriate' way to get it from the class.  Getting it
                    # from the descriptor seems to manipulate  the actual descriptor
                    class_attribute = getattr(self.entity, field_name)
                    # class attribute of hybrid properties is changed from
                     # expression to comparator from sqla v1.2 onwards.
                    if sqlalchemy_version.startswith('1.2') or sqlalchemy_version.startswith('1.3'):
                        if class_attribute.comparator and isinstance(class_attribute.comparator, hybrid.Comparator):
                            class_attribute = class_attribute.comparator.expression
                    if class_attribute is not None:
                        columns = []
                        if isinstance(class_attribute, sql.elements.Label):
                            columns = [class_attribute]
                        elif isinstance(class_attribute, sql.Select):
                            columns = class_attribute.columns
                        for k, v in self.get_sql_field_attributes(columns).items():
                            # the defaults or the nullable status of the column
                            # does not need to be the default or the nullable
                            # of the hybrid property
                            # changed 4/7/2017 DJK; editable added to avoid setting fields editable
                            # when they should not be editable
                            # Note that a primary key can be set editable by this change!!
                            if k in ['default', 'nullable', 'editable']:
                                continue
                            attributes[k] = v
                break
        # @todo : investigate if the property can be fetched from the descriptor
        #         instead of going through the mapper
        try:
            property = self.mapper.get_property(
                field_name
            )
            if isinstance(property, orm.properties.ColumnProperty):
                columns = property.columns
                sql_attributes = self.get_sql_field_attributes( columns )
                attributes.update( sql_attributes )
            elif isinstance(property, orm.properties.RelationshipProperty):
                target = forced_attributes.get( 'target',
                                                property.mapper.class_ )

                attributes.update( target = target,
                                   editable = property.viewonly==False,
                                   nullable = True)
                foreign_keys = list( property._user_defined_foreign_keys )
                foreign_keys.extend( list(property._calculated_foreign_keys) )

                if property.direction == orm.interfaces.ONETOMANY:
                    attributes.update( direction = 'onetomany' )
                elif property.direction == orm.interfaces.MANYTOONE:
                    attributes.update(
                        #
                        # @todo: take into account all foreign keys instead
                        # of only the first one
                        #
                        nullable = foreign_keys[0].nullable,
                        direction = 'manytoone',
                    )
                elif property.direction == orm.interfaces.MANYTOMANY:
                    attributes.update( direction = 'manytomany' )
                else:
                    raise Exception('RelationshipProperty has unknown direction')

                if property.uselist == True:
                    attributes.update(
                        delegate = delegates.One2ManyDelegate,
                        python_type = list,
                        create_inline = False,
                    )
                else:
                    attributes.update(
                        delegate = delegates.Many2OneDelegate,
                        python_type = str,
                    )

        except InvalidRequestError:
            #
            # If the field name is not a property of the mapper, then use
            # the default stuff
            #
            pass
        # Check __facade_args__ for 'editable' & 'editable_fields'
        facade_arg_editable = self.entity._get_facade_arg('editable')
        if facade_arg_editable is not None and not facade_arg_editable:
             facade_arg_editable_fields = self.entity._get_facade_arg('editable_fields')
             if facade_arg_editable_fields is None or field_name not in facade_arg_editable_fields:
                 attributes['editable'] = False
        return attributes

    def _expand_field_attributes(self, field_attributes, field_name):
        """Given a set field attributes, expand the set with attributes
        derived from the given attributes.
        """
        #
        # In case of a text 'target' field attribute, resolve it
        #
        from sqlalchemy.orm.mapper import _mapper_registry
        target = field_attributes.get('target', None)
        if isinstance(target, str):
            for mapped_class in _mapper_registry.keys():
                if mapped_class.class_.__name__ == target:
                    field_attributes['target'] = mapped_class.class_
                    break
            else:
                raise Exception('No mapped class found for target %s'%target)
        super()._expand_field_attributes(field_attributes, field_name)

    def get_dynamic_field_attributes(self, obj, field_names):
        """Takes the dynamic field attributes from through the ObjectAdmin its
        get_dynamic_field_attributes and make relational fields not editable
        in case the object is not yet persisted.
        """
        directions = ('onetomany', 'manytomany' )
        persistent = self.is_persistent( obj )
        iter1, iter2 = itertools.tee( field_names )
        attributes_iterator = super(EntityAdmin, self).get_dynamic_field_attributes( obj, iter1 )
        for attributes, field_name in zip( attributes_iterator, iter2 ):
            if not persistent:
                all_attributes = self.get_field_attributes( field_name )
                if all_attributes.get('direction', False) in directions:
                    admin = all_attributes.get('admin')
                    # Temporary hack to allow admins of target entities in one2many/many2many relations to be editable
                    # with a pending owning instance.
                    # This should be used with extreme care though, as this behaviour is not generally supported by list actions,
                    # and thus specialized actions should be used by the target admin to handle the persistence flow correctly.
                    # This is a temporary measure in order to work towards supporting this behaviour in general in the future.
                    if not admin.allow_relation_with_pending_owner:
                        attributes['editable'] = False
            yield attributes

    def get_completions(self, obj, field_name, prefix):
        """
        Overwrites `ObjectAdmin.get_completions` and searches for autocompletion
        along relationships.
        """
        all_attributes = self.get_field_attributes(field_name)
        admin = all_attributes.get('admin')
        session = orm.object_session(obj)
        if (admin is not None) and (session is not None):
            search_filter = list_filter.SearchFilter(admin)
            query = admin.get_query(session)
            query = search_filter.decorate_query(query, prefix)
            return [e for e in query.limit(20).all()]
        return super(EntityAdmin, self).get_completions(obj, field_name, prefix)

    @register_list_actions('_filter_actions', '_admin_route')
    def get_filters( self ):
        """Returns the filters applicable for these entities each filter is

        :return: [filter, filter, ...]
        """

        def filter_generator():
            for structure in self.list_filter:
                if not isinstance(structure, list_filter.Filter):
                    structure = list_filter.GroupBoxFilter(structure)
                yield structure

        return list(filter_generator())

    def primary_key( self, obj ):
        """Get the primary key of an object
        :param obj: the object to get the primary key from
        :return: a tuple with with components of the primary key, or none
            if the object has no primary key yet or any more.
        """
        if not self.is_persistent( obj ):
            return None
        # this function is called on compound objects as well, so the
        # mapper might be different from the mapper related to this admin
        mapper = orm.object_mapper(obj)
        return mapper.primary_key_from_instance( obj )

    def get_modifications( self, obj ):
        """Get the modifications on an object since the last flush.
        :param obj: the object for which to get the modifications
        :return: a dictionary with the changed attributes and their old
           value
        """
        state = orm.attributes.instance_state( obj )
        dict_ = state.dict
        modifications = dict()
        for attr in state.manager.attributes:
            if not hasattr( attr.impl, 'get_history' ):
                continue
            (added, unchanged, deleted) = \
                attr.impl.get_history(state, dict_, passive=orm.base.PASSIVE_NO_FETCH)
            if added or deleted:
                old_value = None
                if deleted:
                    old_value = deleted[0]
                    #
                    # in case of relations, get the primary key of the object
                    # instead of the object itself
                    #
                    try:
                        mapper = orm.class_mapper( type( old_value ) )
                        old_value = mapper.primary_key_from_instance( old_value )
                    except UnmappedClassError:
                        pass
                modifications[ attr.key ] = old_value
        return modifications

    def add( self, obj ):
        """Adds the entity instance to the default session, if it is not
        yet attached to a session"""
        session = Session.object_session( obj )
        if session == None:
            Session().add( obj )

    def delete(self, entity_instance):
        """Delete an entity instance"""
        session = Session.object_session( entity_instance )
        #
        # new and deleted instances cannot be deleted
        #
        if session:
            if entity_instance in session.new:
                session.expunge(entity_instance)
            elif entity_instance not in session.deleted:
                #
                # only if we know the primary key, we can keep track of its history
                #
                primary_key = self.primary_key( entity_instance )
                if not None in primary_key:
                    # save the state before the update
                    memento = self.get_memento()
                    if memento != None:
                        modifications = entity_to_dict( entity_instance )
                        change = memento_change( model = str( self.entity.__name__ ),
                                                 memento_type = 'before_delete',
                                                 primary_key = primary_key,
                                                 previous_attributes = modifications )
                        memento.register_changes( [change] )
                session.delete( entity_instance )
                session.flush()

    def expunge(self, entity_instance):
        """Expunge the entity from the session"""
        session = orm.object_session( entity_instance )
        if session:
            objects_to_expunge = set([entity_instance])
            self._expand_compounding_objects( objects_to_expunge )
            for obj in objects_to_expunge:
                if obj in session:
                    session.expunge( obj )

    def _expand_compounding_objects( self, objs ):
        """
        Given a set of objects, expand this set with all compounding objects.
        :param objs: a `set` of objects
        """
        assert isinstance( objs, set )
        additional_objects = set(objs)
        while additional_objects:
            objs.update( additional_objects )
            additional_objects.clear()
            for obj_to_flush in objs:
                related_admin = self.get_related_admin( type(obj_to_flush ) )
                for compounding_object in related_admin.get_compounding_objects( obj_to_flush ):
                    if compounding_object not in objs:
                        additional_objects.add( compounding_object )

    def flush(self, entity_instance):
        """Flush the pending changes of this entity instance to the backend"""
        from sqlalchemy.orm.session import Session
        session = Session.object_session( entity_instance )
        if session:
            objects_to_flush = set([entity_instance])
            self._expand_compounding_objects( objects_to_flush )
            #
            # Create a list of changes
            #
            changes = []
            for obj_to_flush in objects_to_flush:
                if obj_to_flush in session.dirty:
                    modifications = {}
                    try:
                        modifications = self.get_modifications( obj_to_flush )
                    except Exception as e:
                        # todo : there seems to be a bug in sqlalchemy that causes the
                        #        get history to fail in some cases
                        logger.error( 'could not get modifications from object', exc_info = e )
                    primary_key = self.primary_key( obj_to_flush )
                    if modifications and (None not in primary_key):
                        change = memento_change( model = str(type(obj_to_flush).__name__),
                                                 memento_type = 'before_update',
                                                 primary_key = primary_key,
                                                 previous_attributes = modifications )
                        changes.append( change )
            session.flush( objects_to_flush )
            #
            # If needed, track the changes
            #
            memento = self.get_memento()
            if changes and memento != None:
                memento.register_changes( changes )

    def refresh(self, entity_instance):
        """Undo the pending changes to the backend and restore the original
        state"""
        session = orm.object_session( entity_instance )
        if session:
            objects_to_refresh = set([entity_instance])
            self._expand_compounding_objects( objects_to_refresh )
            for obj in objects_to_refresh:
                if obj in session:
                    state = instance_state( obj )
                    if state.has_identity:
                        session.refresh( obj )
                    else:
                        session.expunge( obj )

    def is_persistent(self, obj):
        """:return: True if the object has a persisted state, False otherwise"""
        session = orm.object_session(obj)
        if session is not None:
            if obj in session.new:
                return False
            if obj in session.deleted:
                return False
            return True
        return False

    def is_dirty(self, obj):
        session = orm.object_session(obj)
        if session is not None:
            return (obj in session.dirty)
        return True
            
    def is_deleted(self, obj):
        """
        :return: True if the object has been deleted from the persistent
            state, False otherwise"""
        state = instance_state( obj )
        if state != None and state.deleted:
            return True
        return False

    def get_all_fields_and_attributes(self):
        """In addition to all the fields that are defined in the views
        or through the field_attributes, this method returns all the fields
        that have been mapped.
        """
        fields = super(EntityAdmin, self).get_all_fields_and_attributes()
        for mapper_property in self.mapper.iterate_properties:
            if isinstance(mapper_property, orm.properties.ColumnProperty):
                field_name = mapper_property.key
                fields[field_name] = self.get_field_attributes( field_name )
        return fields

    def _get_search_fields(self, substring):
        """
        Generate a list of fields in which to search.  By default this method
        returns the fields in the `list_search` attribute as well as the 
        properties that are mapped to a column in the database.  Any property that
        is not a simple Column might result in very slow searches, so those should
        be put explicitly in the `list_search` attribute.

        :param substring: that part of the complete search string for which
           the search fields are requested.  This allows analysis of the search
           string to improve the search behavior

        :return: a list with the names of the fields in which to search
        """
        if self._search_fields is None:
            self._search_fields = list(self.list_search)
            # list to avoid p3k fixes
            # Only include basic search columns if it is set as such (True by default).
            if self.basic_search:
                for field_name, col_property in list(self.mapper.column_attrs.items()):
                    if isinstance(col_property.expression, schema.Column):
                        self._search_fields.append(field_name)
        return self._search_fields

    def decorate_search_query(self, query, text):
        """
        Decorate the given sqlalchemy query for the objects that should be displayed in the table or selection view,
        with the needed clauses for filtering based on the given search text.
        By default all 'basic' columns of this admin's and the explicitly set search fields will be used to compare the search text with.
        Overwrite this method to change this behaviour with more fine-grained or complex search strategies.
        """
        assert len(text)
        # arguments for the where clause
        args = []
        
        for search_field in self._get_search_fields(text):
            # Deprecated old style of defining search fields as a string with dot notation for related fields.
            # This style will be phased out gradually by the use of search field strategies entirely.
            # Untill then, they are turned in to field searches or related searches here.
            if isinstance(search_field, str):
                # list of join entities
                joins = []
                column_name = search_field
                path = column_name.split('.')
                target = self.entity
                related_admin = self
                for path_segment in path:
                    # use the field attributes for the introspection, as these
                    # have detected hybrid properties
                    fa = related_admin.get_descriptor_field_attributes(path_segment)
                    instrumented_attribute = getattr(target, path_segment)
                    if fa.get('target', False):
                        joins.append(instrumented_attribute)
                        target = fa['target']
                        related_admin = related_admin.get_related_admin(target)
                    else:
                        # Append a search clause for the column using a set search strategy, or the basic strategy by default.
                        fa = related_admin.get_field_attributes(instrumented_attribute.key)
                        search_strategy = fa['search_strategy']
                        if search_strategy is not None:
                            # If the search strategy is set, initialize it with the instrumented attribute.
                            assert issubclass(search_strategy, list_filter.FieldSearch)
                            field_search = search_strategy(instrumented_attribute)
                            # In case the attribute is of a related entity,
                            # create a related search using the field search and the encountered joins.
                            if joins:
                                field_search = list_filter.RelatedSearch(field_search, joins=joins)
                            arg = field_search.get_clause(text, self, query.session)
                            if arg is not None:
                                args.append(arg)
                                
            elif isinstance(search_field, list_filter.AbstractSearchStrategy):
                arg = search_field.get_clause(text, self, query.session)
                if arg is not None:
                    args.append(arg)
            
        query = query.filter(sql.or_(*args))
    
        return query

    def copy(self, obj, new_obj=None):
        """Duplicate an object.  If no new object is given to copy to, a new
        one will be created.  This function will be called every time the
        user presses a copy button.

        :param obj: the object to be copied from
        :param new_obj: the object to be copied to, defaults to None
        :return: the new object

        This function takes into account the deep_copy and the copy_exclude
        attributes.  It tries to recreate relations with a minimum of side
        effects.
        """
        from sqlalchemy import orm
        if not new_obj:
            new_obj = obj.__class__()
        #
        # serialize the object to be copied
        #
        serialized = obj.to_dict(deep=self.copy_deep, exclude=[c.name for c in self.mapper.primary_key]+self.copy_exclude)
        #
        # make sure we don't move duplicated OneToMany relations from the
        # old object to the new, but instead duplicate them, by manipulating
        # the serialized structure
        #
        # @todo: this should be recursive
        for relationship_property in self.mapper.relationships:
            if relationship_property.direction == orm.interfaces.ONETOMANY:
                target = relationship_property.mapper.class_
                for relation in serialized.get(relationship_property.key, []):
                    relation_mapper = orm.class_mapper(target)
                    for primary_key_field in relation_mapper.primary_key:
                        # remove the primary key field, since setting it
                        # to None might overwrite a value set at object
                        # construction time
                        relation.pop(primary_key_field.name, None)
        #
        # deserialize into the new object
        #
        new_obj.from_dict( serialized )
        #
        # recreate the ManyToOne relations
        #
        for relationship_property in self.mapper.relationships:
            if relationship_property.direction == orm.interfaces.MANYTOONE:
                setattr( new_obj,
                         relationship_property.key,
                         getattr( obj, relationship_property.key ) )
        return new_obj

    def is_editable(self):
        """Return True if the Entity is editable.

        An entity is consdered editable if there is no __facade_args__ { 'editable': False }
        """
        editable = self.entity._get_facade_arg('editable')
        if editable is None:
            return True
        return editable<|MERGE_RESOLUTION|>--- conflicted
+++ resolved
@@ -235,15 +235,9 @@
     def get_search_identifiers(self, obj):
         search_identifiers = {}
 
-<<<<<<< HEAD
-        search_identifiers[Qt.ItemDataRole.DisplayRole] = u'%s' % (six.text_type(obj))
+        search_identifiers[Qt.ItemDataRole.DisplayRole] = u'%s' % (str(obj))
         search_identifiers[Qt.ItemDataRole.EditRole] = obj
         search_identifiers[Qt.ItemDataRole.ToolTipRole] = u'id: %s' % (self.primary_key(obj))
-=======
-        search_identifiers[Qt.DisplayRole] = u'%s' % (str(obj))
-        search_identifiers[Qt.EditRole] = obj
-        search_identifiers[Qt.ToolTipRole] = u'id: %s' % (self.primary_key(obj))
->>>>>>> 10a0b88b
 
         return search_identifiers
 
@@ -272,16 +266,6 @@
             that should be displayed on the toolbar of the application.  return
             None if no toolbar should be created.
         """
-<<<<<<< HEAD
-        toolbar_actions = super(EntityAdmin, self).get_list_toolbar_actions(toolbar_area)
-        if toolbar_area == Qt.ToolBarAreas.TopToolBarArea:
-            return toolbar_actions + [
-                list_filter.SearchFilter(self),
-                list_action.SetFilters(),
-                application_action.Refresh(),
-            ]
-        return toolbar_actions
-=======
         toolbar_actions = super(EntityAdmin, self).get_select_list_toolbar_actions()
         return toolbar_actions + self._get_shared_toolbar_actions()
 
@@ -292,7 +276,6 @@
             CancelSelection(),
             ConfirmSelection()
         ]
->>>>>>> 10a0b88b
 
     def get_descriptor_field_attributes(self, field_name):
         """Returns a set of default field attributes based on introspection
