--- conflicted
+++ resolved
@@ -729,17 +729,13 @@
                 attributes['delegate'] = delegates.ComboBoxDelegate
                 if isinstance(forced_attributes['choices'], list):
                     choices_dict = dict(forced_attributes['choices'])
-<<<<<<< HEAD
-                    attributes['to_string'] = lambda x : choices_dict.get(x, '')
+                    attributes['to_string'] = lambda x : str(choices_dict.get(x, ''))
                     if filter_strategy_overrulable:
                         # Only overrule the filter strategy to ChoicesFilter if the choices are non-dynamic,
                         # as the choices needed for filtering should apply for all entities.
                         attributes['filter_strategy'] = list_filter.ChoicesFilter
             if attributes.get('delegate') == delegates.MonthsDelegate and filter_strategy_overrulable:
                 attributes['filter_strategy'] = list_filter.MonthsFilter
-=======
-                    attributes['to_string'] = lambda x : str(choices_dict.get(x, ''))
->>>>>>> 61b569f6
             self._expand_field_attributes(attributes, field_name)
             return attributes
 
