#  ============================================================================
#
#  Copyright (C) 2007-2016 Conceptive Engineering bvba.
#  www.conceptive.be / info@conceptive.be
#
#  Redistribution and use in source and binary forms, with or without
#  modification, are permitted provided that the following conditions are met:
#      * Redistributions of source code must retain the above copyright
#        notice, this list of conditions and the following disclaimer.
#      * Redistributions in binary form must reproduce the above copyright
#        notice, this list of conditions and the following disclaimer in the
#        documentation and/or other materials provided with the distribution.
#      * Neither the name of Conceptive Engineering nor the
#        names of its contributors may be used to endorse or promote products
#        derived from this software without specific prior written permission.
#  
#  THIS SOFTWARE IS PROVIDED BY THE COPYRIGHT HOLDERS AND CONTRIBUTORS "AS IS" AND
#  ANY EXPRESS OR IMPLIED WARRANTIES, INCLUDING, BUT NOT LIMITED TO, THE IMPLIED
#  WARRANTIES OF MERCHANTABILITY AND FITNESS FOR A PARTICULAR PURPOSE ARE
#  DISCLAIMED. IN NO EVENT SHALL <COPYRIGHT HOLDER> BE LIABLE FOR ANY
#  DIRECT, INDIRECT, INCIDENTAL, SPECIAL, EXEMPLARY, OR CONSEQUENTIAL DAMAGES
#  (INCLUDING, BUT NOT LIMITED TO, PROCUREMENT OF SUBSTITUTE GOODS OR SERVICES;
#  LOSS OF USE, DATA, OR PROFITS; OR BUSINESS INTERRUPTION) HOWEVER CAUSED AND
#  ON ANY THEORY OF LIABILITY, WHETHER IN CONTRACT, STRICT LIABILITY, OR TORT
#  (INCLUDING NEGLIGENCE OR OTHERWISE) ARISING IN ANY WAY OUT OF THE USE OF THIS
#  SOFTWARE, EVEN IF ADVISED OF THE POSSIBILITY OF SUCH DAMAGE.
#
#  ============================================================================

"""Admin class for Plain Old Python Object"""

import inspect
import logging
logger = logging.getLogger('camelot.view.object_admin')
import typing

from ..core.item_model.list_proxy import ListModelProxy
from ..core.qt import Qt
from .admin_route import Route, AdminRoute, register_list_actions
from .action import field_action
from camelot.admin.action import list_filter
from camelot.admin.action.list_action import OpenFormView
from camelot.admin.action.form_action import CloseForm
from camelot.admin.not_editable_admin import ReadOnlyAdminDecorator
from camelot.core.orm import Entity
from camelot.view.utils import to_string
from camelot.core.utils import ugettext_lazy, ugettext as _
from camelot.view.proxy.collection_proxy import CollectionProxy
from camelot.types.typing import is_optional_type
from camelot.view.field_attributes import _typing_to_python_type
from camelot.view.controls import delegates
from .validator.object_validator import ObjectValidator



class FieldAttributesList(list):
    """A list with field attributes that documents them for
    sphinx"""

    def __init__(self, original_list):
        """:param original_list: the list with field attributes
        to document"""
        super(FieldAttributesList, self).__init__(original_list)
        template = "\n * :ref:`%s <field-attribute-%s>`"
        doc = '\n'.join([template%(name, name) for name in original_list])
        self.__doc__ = doc

DYNAMIC_FIELD_ATTRIBUTES = FieldAttributesList(['tooltip',
                                                'color',
                                                'background_color',
                                                'editable',
                                                'choices',
                                                'prefix',
                                                'suffix',
                                                'new_message',
                                                'nullable',
                                                'precision',
                                                'directory',
                                                'visible',
                                                'validator',
                                                'completer',
                                                'minimum',
                                                'maximum'])


class ObjectAdmin(AdminRoute):
    """The ObjectAdmin class describes the interface that will be used
to interact with objects of a certain class.  The behaviour of this class
and the resulting interface can be tuned by specifying specific class
attributes:

**The name used in the GUI**

The name used in the GUI for things like window titles and such can
be specified using the verbose_name attribute.

.. attribute:: verbose_name

    A human-readable name for the object, singular ::

        verbose_name = _('movie')

    If this isn't given, the class name will be used

.. attribute:: verbose_name_plural

    A human-readable name for the object, plural ::

        verbose_name_plural = _('movies')

    If this isn't given, Camelot will use verbose_name + "s"

**Fields displayed**

.. attribute:: list_display

    a list with the fields that should be displayed in a table view

.. attribute:: lines_per_row

    An integer number specifying the height of a row in the table view, expressed
    as the number of lines of text it should be able to display.  Defaults to 1.

.. attribute:: form_display

    a list with the fields that should be displayed in a form view, defaults to
    the same fields as those specified in list_display ::

        class Admin(EntityAdmin):
            form_display = ['title', 'rating', 'cover']

    instead of telling which fields to display. It is also possible to define
    the form itself ::

        from camelot.view.forms import Form, TabForm, WidgetOnlyForm, HBoxForm

        class Admin(EntityAdmin):
            form_display = TabForm([
            ('Movie', Form([
              HBoxForm([['title', 'rating'], WidgetOnlyForm('cover')]),
              'short_description',
              'releasedate',
              'director',
              'script',
              'genre',
              'description', 'tags'], scrollbars=True)),
            ('Cast', WidgetOnlyForm('cast'))
          ])

**Behaviour**

.. attribute:: list_action

    The :class:`camelot.admin.action.base.Action` that will be triggered when the
    user selects an item in a list of objects.  This defaults to 
    :class:`camelot.admin.action.list_action.OpenFormView`, which opens a form
    for the current object.

.. attribute:: form_close_action

    The action triggered when the form window is closed by the operating system or the window manager.  By default this is the
    :class:`camelot.admin.action.form_action.CloseForm` action, which validates
    the form and allows the user to discard the changes when the form is invalid.  To change the form close action in the 
    toolbar, the :meth:`camelot.admin.object_admin.ObjectAdmin.get_form_actions` method should be overwritten.

.. attribute:: form_size

    a tuple indicating the size of a form view, defaults to (700,500)

.. attribute:: form_actions

    Actions to be accessible by pushbuttons on the side of a form, a list of :class:`camelot.admin.action.base.Action` objects. ::

        class Admin( EntityAdmin ):
            form_actions = [CloseForm()]

    These actions will be triggered with a :class:`camelot.admin.action.form_action.FormActionModelContext` as the `model_context` parameter
    in the :meth:`camelot.admin.action.base.Action.model_run` method.

.. attribute:: related_toolbar_actions

    list of actions that appear in the toolbar of a `OneToMany` editor.

.. attribute:: drop_action

    the action that is triggered when a drag and drop occured on the table
    view 

**Field attributes**

.. attribute:: field_attributes

    A dictionary specifying for each field of the model some additional
    attributes on how they should be displayed.  All of these attributes
    are propagated to the constructor of the delegate of this field::

        class Movie( Entity ):

            title = Column( Unicode(50) )

            class Admin( EntityAdmin ):
                list_display = ['title']
                field_attributes = { 'title' : {'editable':False} }

    The :ref:`doc-admin-field_attributes` documentation describes the various keys
    that can be used in the field attributes class attribute of an ObjectAdmin 
    or EntityAdmin.

**Searching**

.. attribute:: list_search

    A list of fields that should be searched when the user enters something in
    the search box in the table view.
    The field will only be searched when the entered string can be converted to the
    datatype of the underlying column using the `from_string` field attribute of the
    column.

.. attribute:: expanded_list_search

    A list of fields that will be searchable through the expanded search.  When set
    to None, all the fields in list_display will be searchable.  Use this attribute
    to limit the number of search widgets.  Defaults to None.

**Window state**

.. attribute:: form_state

    Set this attribute to `maximized` or `minimized` for respective behaviour ::

        class Movie( Entity ):

            title = Column( Unicode(50) )

            class Admin( EntityAdmin ):
                list_display = ['title']
                form_state = 'maximized'

**Varia**

.. attribute:: name

    The name of the group in settings in which user dependent settings will
    be stored, defaults to the class name for which this Admin class is used.

    """

    name = None
    verbose_name = None
    verbose_name_plural = None
    list_display = []
    lines_per_row = 1
    validator = ObjectValidator
    model = CollectionProxy
    fields = []
    form_display = []
    form_close_action = CloseForm()
    field_filter = []
    list_filter = []
    list_action = OpenFormView()
    list_actions = []
    list_size = (600, 600)
    list_search = []
    expanded_list_search = None
    form_size = None
    form_actions = []
    related_toolbar_actions = []
    field_attributes = {}
    form_state = None
    icon = None # Default

    def __init__( self, app_admin, entity ):
        """
        :param app_admin: the application admin object for this application, 
        :param entity: the entity class for which this admin instance is to be
            used
        """
        self.app_admin = app_admin
        self.entity = entity
        #
        # caches to prevent recalculation of things
        #
        self._field_attributes = dict()
        self._subclasses = None
        self._admin_route = super()._register_admin_route(self)

    def get_admin_route(self):
        return self._admin_route

    def __str__(self):
        return 'Admin %s' % str(self.entity.__name__)

    def __repr__(self):
        return '{0.__name__}({1.__name__})'.format(type(self), self.entity)

    def get_name(self):
        """ The name of the group in settings in which user dependent settings 
        will be stored, this is either the `name` attribute of this class or, 
        the class name of the class for which this Admin class is used.

        :return: a string with the name of the settings group        
        """
        return self.name or self.entity.__name__

    def get_verbose_name(self):
        """ The name of the associated entity. """
        return str(
            self.verbose_name or _(self.entity.__name__.capitalize())
        )

    def get_verbose_name_plural(self):
        return str(
            self.verbose_name_plural
            or (self.get_verbose_name() + u's')
        )

    def get_icon(self):
        return self.icon

    def get_verbose_identifier(self, obj):
        """Create an identifier for an object that is interpretable
        for the user, eg : the primary key of an object.  This verbose identifier can
        be used to generate a title for a form view of an object.
        """
        return u'%s: %s' % (self.get_verbose_name(),
                            self.get_verbose_object_name(obj))

    def get_verbose_object_name(self, obj):
        """
        Textual representation of the current object.
        """
        return str(obj)

    def get_proxy(self, objects):
        """
        :return: a :class:`camelot.core.item_model.proxy.AbstractModelProxy`
            instance for the given objects.
        """
        return ListModelProxy(objects)

    def get_search_identifiers(self, obj):
        """Create a dict of identifiers to be used in search boxes.
        The keys are Qt roles."""
        search_identifiers = {} 

        search_identifiers[Qt.DisplayRole] = u'%s : %s' % (self.get_verbose_name(), str(obj))
        search_identifiers[Qt.EditRole] = obj
        search_identifiers[Qt.ToolTipRole] = u'id: %s' % (self.primary_key(obj))

        return search_identifiers

    def get_entity_admin(self, entity):
        """deprecated : use get_related_admin"""
        return self.app_admin.get_related_admin(entity)

    def get_memento( self ):
        return self.app_admin.get_memento()

    def get_form_actions( self, obj=None ):
        """Specify the list of action buttons that should appear on the side
        of the form view.

        :param obj: the object displayed in the form (Deprecated, use action
            states to make the appearance of actions dynamic on a form)
        :return: a list of :class:`camelot.admin.action.base.Action` objects
        """
        app_admin = self.get_application_admin()
        from camelot.admin.action.form_action import structure_to_form_actions
        return app_admin.get_form_actions() + structure_to_form_actions( self.form_actions )

    def get_form_toolbar_actions( self ):
        """
        By default this function will return the same as :meth:`camelot.admin.application_admin.ApplicationAdmin.get_form_toolbar_actions`

        :return: a list of :class:`camelot.admin.action.base.Action` objects
            that should be displayed on the toolbar of a form view.  return
            None if no toolbar should be created.
        """        
        app_admin = self.get_application_admin()
        return app_admin.get_form_toolbar_actions()

    def get_list_toolbar_actions( self ):
        """
        :return: a list of :class:`camelot.admin.action.base.Action` objects
            that should be displayed on the toolbar of the application.  return
            None if no toolbar should be created.
        """
        app_admin = self.get_application_admin()
        return app_admin.get_list_toolbar_actions()

    def get_select_list_toolbar_actions( self ):
        """
        :return: a list of :class:`camelot.admin.action.base.Action` objects
            that should be displayed on the toolbar of the application.  return
            None if no toolbar should be created.
        """
        app_admin = self.get_application_admin()
        return app_admin.get_select_list_toolbar_actions()

    @register_list_actions('_admin_route')
    def get_related_toolbar_actions( self, direction ):
        """Specify the toolbar actions that should appear in a OneToMany editor.

        :param direction: the direction of the relation : 'onetomany' or 
            'manytomany'

        :return: a list of :class:`camelot.admin.action.base.Action` objects
        """
        app_admin = self.get_application_admin()
        return self.related_toolbar_actions or \
               app_admin.get_related_toolbar_actions( direction )

    @register_list_actions('_admin_route', '_list_actions')
    def get_list_actions(self):
        return self.list_actions

    def get_list_action(self) -> Route:
        """Get the route for the action that should be triggered when an object is selected
        in a table of objects.

        :return: by default returns the route for the `list_action` attribute
        """
        return AdminRoute._register_list_action_route(self._admin_route, self.list_action)

    def get_depending_objects(self, obj):
        """Overwrite this function to generate a list of objects that depend on a given
        object.  When obj is modified by the user, this function will be called to determine
        which other objects need their views updated.

        :param obj: an object of the type that is managed by this admin class
        :return: an iterator over objects that depend on obj
        """
        return []

    def get_compounding_objects(self, obj):
        """Overwrite this function to generate a list of objects out of which
        `obj` is build.  These objects will be validated if `obj` is 
        validated.  The effect of returning compounding objects will be :

          * `obj` will only be valid if all its compounding object
            are valid as well.

          * default values will be set for the attributes of the compounding
            objects

          * when an object is expired or refreshed, all its compounding objects
            will be expired and refreshed as well

        """
        return []

    def get_subclass_tree( self ):
        """Get a tree of admin classes representing the subclasses of the class
        represented by this admin class

        :return: [(subclass_admin, [(subsubclass_admin, [...]),...]),...]
        """
        subclasses = []
        for subclass in self.entity.__subclasses__():
            subclass_admin = self.get_related_admin( subclass )
            if subclass_admin!=self:
                subclasses.append((
                    subclass_admin,
                    subclass_admin.get_subclass_tree()
                ))

        def admin_key(admin):
            return admin[0].get_verbose_name_plural()

        subclasses.sort(key=admin_key)
        return subclasses

    def get_related_admin(self, cls):
        """Get an admin object for another object class.  Taking into account
        preferences of this admin object or for those of admin object higher up
        the chain such as the application admin object.

        :param cls: the class for which an admin object is requested
        """
        if cls == self.entity:
            return self
        related_admin = self.app_admin.get_related_admin(cls)
        if not related_admin:
            logger.warn('no related admin found for %s' % (cls.__name__))
        return related_admin

    def get_static_field_attributes(self, field_names):
        """
        Convenience function to get all the field attributes
        that are static (don't depend on the object being visualized).  This
        method is only called once for a table or form view, independent of
        the number of objects/records being visualized.

        :param field_names: a list of field names
        :return: [{field_attribute_name:field_attribute_value, ...}, {}, ...]

        The returned list has the same order than the requested
        field_names.
        """
        for field_name in field_names:
            field_attributes = self.get_field_attributes(field_name)
            static_field_attributes = {}
            for name, value in field_attributes.items():
                if name not in DYNAMIC_FIELD_ATTRIBUTES or not callable(value):
                    static_field_attributes[name] = value
            yield static_field_attributes

    def get_dynamic_field_attributes(self, obj, field_names):
        """
        Convenience function to get all the field attributes
        that are dynamic (depend on the object being visualized). This method
        is called once for each object/row in a table view and once for
        each object being visualized in a form view.

        :param field_names: a list of field names
        :param obj: the object at the row for which to get the values of the dynamic field attributes
        :return: [{field_attribute_name:field_attribute_value, ...}, {}, ...]

        The returned list has the same order than the requested
        field_names.  A reimplementation of this method can look like::

            def get_dynamic_field_attributes(self, obj, field_names):
                for field_attributes in super( MyAdmin, self ).get_dynamic_field_attributes(obj, field_names):
                    if obj.status == 'finished':
                        field_attributes['editable'] = True
                    else:
                        field_attributes['editable'] = False
                    yield field_attributes

        """
        for field_name in field_names:
            field_attributes = self.get_field_attributes(field_name)
            dynamic_field_attributes = {'obj':obj}
            for name, value in field_attributes.items():
                if name not in DYNAMIC_FIELD_ATTRIBUTES:
                    continue
                if name in ('default',):
                    # the default value of a field is not needed in the GUI,
                    # and the continuous evaluation of it might be expensive,
                    # as it might be the max of a column
                    continue
                if callable(value):
                    try:
                        return_value = value(obj)
                    except (ValueError, Exception, RuntimeError, TypeError, NameError) as exc:
                        logger.error(u'error in field_attribute function of %s'%name, exc_info=exc)
                        # dont inject dummy field attributes, as the delegate logic
                        # might assume the attributes having a specific type
                        continue
                    dynamic_field_attributes[name] = return_value
            yield dynamic_field_attributes

    def get_completions(self, obj, field_name, prefix):
        """
        Generate autocompletion possibilities for a specific field.
        Autocompletion differs from dynamic field attributes such as choices :

        - The possible autocompletion values are not needed to display
          the content of a field.
        - The autocompletion process depends on a text entered by the user
          to guide the process.

        :param obj: the instance of the object on which to do autocompletion.
        :param field_name: the field of the object on which to do autocompletion.
        :param prefix: text entered by the user to guide the autocompletion

        :return: `None` if the field does not support autocompletion, an empty
            list if there are no possible values for the requested prefix,
            otherwise a list of possible values for the field.
            If the field is a property which is typing decorated to have an Entity returned, 
            the get_completions are expanded to have the first 20 query results displayed.
        """
        field_type = self.get_typing(field_name)
        field_type = field_type.__args__[0] if is_optional_type(field_type) else field_type
        if issubclass(field_type, Entity):
            all_attributes = self.get_field_attributes(field_name)
            admin = all_attributes.get('admin')
            session = self.get_session(obj)
            if (admin is not None) and (session is not None):
                search_filter = list_filter.SearchFilter(admin)
                query = admin.get_query(session)
                query = search_filter.decorate_query(query, prefix)
                return [e for e in query.limit(20).all()]
            
    def get_session(self, obj):
        """
        Return the session based on the given object
        """
        raise NotImplementedError    

    def get_descriptor_field_attributes(self, field_name):
        """
        Returns a set of default field attributes based on introspection
        of the descriptor of a field.  This method is called within 
        `get_field_attributes`.  Overwrite it to handle custom descriptors.

        The default implementation checks if the descriptor is a `property`,
        and sets the `editable` field attribute to `True` if the property
        has a setter defined.

        :param field_name: the name of the field
        :return: a dictionary with field attributes, empty in case no introspection
            of the attribute was possible
        """
        #
        # See if there is a descriptor
        #
        attributes = dict()
        field_type = self.get_typing(field_name)
        if field_type is not None:
            attributes['nullable'] = is_optional_type(field_type)
            attributes.update(self.get_typing_attributes(field_type)) 
            
<<<<<<< HEAD
        descriptor = getattr(self.entity, field_name, None)
=======
        descriptor = self._get_entity_descriptor(field_name)

>>>>>>> dba6904a
        if descriptor is not None:
            if isinstance(descriptor, property):
                attributes['editable'] = (descriptor.fset is not None)         
        return attributes

    def get_typing(self, field_name):
        descriptor = self._get_entity_descriptor(field_name)
        if descriptor is not None:
            if isinstance(descriptor, property):
                return typing.get_type_hints(descriptor.fget).get('return')
    
    def get_typing_attributes(self, field_type):
        if field_type in _typing_to_python_type:
            dataclass_attributes = _typing_to_python_type.get(field_type)
            return dataclass_attributes
        elif is_optional_type(field_type):
            return self.get_typing_attributes(field_type.__args__[0])
        elif issubclass(field_type, Entity):
            return {'delegate':delegates.Many2OneDelegate,
                    'target':field_type,
                    }
        return {}
    
    def get_field_attributes(self, field_name):
        """
        Get the attributes needed to visualize the field field_name.  This
        function is called by get_static_field_attributes and
        get_dynamic_field_attributes.

        This function first tries to fill the dictionary with field
        attributes for a field with those gathered through introspection,
        and then updates them with those found in the field_attributes
        class attribute.

        :param field_name: the name of the field
        :return: a dictionary of attributes needed to visualize the field

        The values of the returned dictionary either contain the value
        of the field attribute, or in the case of dynamic field attributes,
        a function that returns the value of the field attribute.
        """
        #
        # @todo : this function should return a frozen dictionary, so no
        #         other parts of the application can modify the cached field
        #         attributes
        #
        try:
            return self._field_attributes[field_name]
        except KeyError:
            from camelot.view.controls import delegates
            #
            # Default attributes for all fields
            #
            attributes = dict(
                to_string = to_string,
                field_name=field_name,
                python_type=str,
                length=None,
                tooltip=None,
                background_color=None,
                editable=False,
                nullable=True,
                focus_policy=Qt.StrongFocus,
                widget='str',
                blank=True,
                delegate=delegates.PlainTextDelegate,
                validator_list=[],
                name=ugettext_lazy(field_name.replace( '_', ' ' ).capitalize()),
                search_strategy=list_filter.NoSearch,
                filter_strategy=list_filter.NoSearch,
                action_routes=[],
            )
            descriptor_attributes = self.get_descriptor_field_attributes(field_name)
            attributes.update(descriptor_attributes)
            #
            # first put the attributes in the cache, and only then start to expand
            # them, to be able to prevent recursion when expanding the attributes
            #
            self._field_attributes[field_name] = attributes
            forced_attributes = self.field_attributes.get(field_name, {})
            attributes.update(forced_attributes)
            #
            # If there is an `admin` field attribute, instantiate it
            #            
            admin = forced_attributes.get('admin')
            target = attributes.get('target', None)
            if target is not None and admin is not None:
                attributes['admin'] = admin(self, target)
        
            if 'choices' in forced_attributes:
                from camelot.view.controls import delegates
                attributes['delegate'] = delegates.ComboBoxDelegate
                if isinstance(forced_attributes['choices'], list):
                    choices_dict = dict(forced_attributes['choices'])
                    attributes['to_string'] = lambda x : choices_dict.get(x, '')
            self._expand_field_attributes(attributes, field_name)
            return attributes

    def _expand_field_attributes(self, field_attributes, field_name):
        """Given a set field attributes, expand the set with attributes
        derived from the given attributes.
        """
        column_width = field_attributes.get('column_width', None)
        
        target = field_attributes.get('target', None)
        if target is not None:
            # If there is a `target` field attribute, verify the `admin` attribute has been instantiated
            related_admin = field_attributes.get('admin', self.get_related_admin(target))
            assert isinstance(related_admin, ObjectAdmin) or isinstance(related_admin, ReadOnlyAdminDecorator)
            #
            # for an xtomany field, calculate the sum of the column widths, as
            # an estimate for the width of the table widget
            #
            # if no direction specified, assume onetomany to have the aditional
            # field attributes available in case a OneToMany editor needs to
            # constructed
            #
            direction = field_attributes.get('direction', 'onetomany')
            if direction.endswith('many') and related_admin:
                field_attributes['columns'] = related_admin.get_columns()
                if field_attributes.get('actions') is None:
                    field_attributes['actions'] = [
                        AdminRoute.action_for(action.route) for action in related_admin.get_related_toolbar_actions(direction)
                    ]
                if column_width is None:
                    table = related_admin.get_table()
                    fields = table.get_fields(column_group=0)
                    related_field_attributes = related_admin.get_field_attributes
                    related_column_widths = (
                        related_field_attributes(field).get('column_width', 0) for 
                        field in fields)
                    column_width = sum(related_column_widths, 0)
            elif direction.startswith('many') and (field_attributes.get('actions') is None):
                field_attributes['actions'] = [
                    field_action.ClearObject(),
                    field_action.SelectObject(),
                    field_action.NewObject(),
                    field_action.OpenObject()
                ]
            field_attributes['admin'] = related_admin
            field_attributes['admin_route'] = related_admin.get_admin_route()
            field_attributes['admin_name'] = related_admin.get_name()
        #
        # If no column_width is specified, try to derive one
        #
        if column_width is None:
            length = field_attributes.get('length')
            minimal_column_width = field_attributes.get('minimal_column_width')
            if (length is None) and (minimal_column_width is None):
                length = 10
            column_width = max( 
                minimal_column_width or 0,
                2 + len(str(field_attributes['name'])),
                min(length or 0, 50),
            )
        field_attributes['column_width'] = column_width
        #
        # Convert field actions to action routes
        #
        field_attributes['action_routes'] = [
            AdminRoute._register_field_action_route(
                self.get_admin_route(),
                field_name,
                action,
            ) for action in field_attributes.get('actions', [])
        ]
        
        # Initialize search & filter strategies with the retrieved corresponding attribute.
        # We take the field_name as the default, to handle properties that do not exist on the admin's entity class.
        # This handles regular object properties that may only be defined at construction time, as long as they have a NoSearch strategy,
        # which is the default for the ObjectAdmin. Using concrete strategies requires the retrieved attribute to be a queryable attribute, 
        # which is enforced by the strategy constructor.
        descriptor = self._get_entity_descriptor(field_name)
        attribute =  descriptor if descriptor is not None else field_name
        filter_strategy = field_attributes['filter_strategy']
        if isinstance(filter_strategy, type) and issubclass(filter_strategy, list_filter.FieldSearch):
            field_attributes['filter_strategy'] = filter_strategy(attribute)
        search_strategy = field_attributes['search_strategy']
        if isinstance(search_strategy, type) and issubclass(search_strategy, list_filter.FieldSearch):
            field_attributes['search_strategy'] = search_strategy(attribute)
    
    def _get_entity_descriptor(self, field_name):
        return getattr(self.entity, field_name, None)
    
    def _get_search_fields(self, substring):
        """
        Generate a list of fields in which to search.  By default this method
        returns the `list_search` attribute.

        :param substring: that part of the complete search string for which
           the search fields are requested.  This allows analysis of the search
           string to improve the search behavior

        :return: a list with the names of the fields in which to search
        """
        return self.list_search

    def get_table( self ):
        """The definition of the table to be used in a list view
        :return: a `camelot.admin.table.Table` object
        """
        from camelot.admin.table import structure_to_table
        if self.list_display == []:
            # take a copy to prevent contamination
            self.list_display = list()
            # no fields were defined, see if there are properties
            for cls in inspect.getmro(self.entity):
                for desc_name, desc in cls.__dict__.items():
                    if desc_name.startswith('__'):
                        continue
                    if len(self.get_descriptor_field_attributes(desc_name)):
                        self.list_display.insert(0, desc_name)
        table = structure_to_table(self.list_display)
        return table

    def get_columns(self):
        """
        The columns to be displayed in the list view, returns a list of field names.

        :return: [field_name, ...]
        """
        table = self.get_table()
        return [field for field in table.get_fields()]

    def get_validator( self, model = None):
        """Get a validator object

        :return: a :class:`camelot.admin.validator.object_validator.Validator`
        """
        return self.validator( self, 
                               model = model )

    def get_fields(self):
        fields = self.get_form_display().get_fields()
        fields_and_attributes =  [
            (field, self.get_field_attributes(field))
            for field in fields
        ]
        return fields_and_attributes

    def get_application_admin( self ):
        """Provide access to the :class:`ApplicationAdmin`

        :return: the :class:`camelot.admin.application_admin.ApplicationAdmin`
            object for the application.
        """
        return self.app_admin.get_application_admin()

    def get_all_fields_and_attributes(self):
        """A dictionary of (field_name:field_attributes) for all fields that can
        possibly appear in a list or a form or for which field attributes have
        been defined
        """
        fields = {}
        # capture all properties
        for cls in inspect.getmro(self.entity):
            for desc_name, desc in cls.__dict__.items():
                if desc_name.startswith('__'):
                    continue
                if len(self.get_descriptor_field_attributes(desc_name)):
                    fields[desc_name] = self.get_field_attributes(desc_name)
        fields.update([(field, self.get_field_attributes(field)) for field in self.get_columns()])
        fields.update(self.get_fields())
        return fields

    @register_list_actions('_admin_route', '_filter_actions')
    def get_filters(self):
        return []

    def get_form_display(self):
        from camelot.view.forms import Form, structure_to_form
        if self.form_display:
            return structure_to_form(self.form_display)
        return Form( self.get_table().get_fields() )

    def set_field_value(self, obj, field_name, value):
        """Set the value of a field on an object.  By default this method calls
        the builtin :func:`setattr` function.

        :param obj: the object on which to set the value
        :param field_name: the name of the field, which by default will be used
            as the name of the attribute to set
        :param value: the value to set
        """
        setattr(obj, field_name, value)

    def set_defaults(self, obj):
        """Set the defaults of an object
    
        :return: `True` if a default value was set, `False` otherwise
        """
        iterations = 0
        while self._set_defaults(obj) == True:
            iterations += 1
            if iterations > 10:
                raise Exception('More than 10 iterations while setting defaults')
        return iterations > 0

    def _set_defaults(self, object_instance):
        from sqlalchemy.schema import ColumnDefault, Sequence
        from sqlalchemy import orm

        if self.is_deleted( object_instance ):
            return False

        default_set = False
        # set defaults for all fields, also those that are not displayed, since
        # those might be needed for validation or other logic
        for field, attributes in self.get_all_fields_and_attributes().items():
            default = attributes.get('default')
            if default is None:
                continue
            #
            # prevent the setting of a default value when one has been
            # set already
            #
            value = getattr(object_instance, field)
            if value not in (None, []):
                # False is a legitimate value for Booleans, but a 
                # one-to-many field might have a default value as well
                continue
            if isinstance(default, ColumnDefault):
                if default.is_scalar:
                    # avoid trip to database
                    default_value = default.arg
                else:
                    # shouldn't this default be set by SQLA at insertion time
                    # and skip this field in the validation ??
                    session = orm.object_session(object_instance)
                    bind = session.get_bind(mapper=self.mapper)
                    default_value = bind.execute(default)
            elif isinstance(default, Sequence):
                # Skip if the column default is a sequence, as setting it will cause an SQLA exception.
                # The column should remain unset and will be set by the compilation to the next_val of the sequence automatically. 
                continue
            elif callable(default):
                import inspect
                args, _varargs, _kwargs, _defs = \
                    inspect.getargspec(default)
                if len(args):
                    default_value = default(object_instance)
                else:
                    default_value = default()
            else:
                default_value = default
            if default_value is not None:
                logger.debug(
                    u'set default for %s to %s'%(
                        field,
                        str(default_value)
                    )
                )
                try:
                    setattr(object_instance, field, default_value)
                    default_set = True
                except AttributeError as exc:
                    logger.error(
                        u'Programming Error : could not set'
                        u' attribute %s to %s on %s' % (
                            field,
                            default_value,
                            object_instance.__class__.__name__
                            ),
                        exc_info=exc
                    )
        for compounding_object in self.get_compounding_objects( object_instance ):
            compound_admin = self.get_related_admin( type( compounding_object ) )
            compound_default_set = compound_admin.set_defaults(compounding_object)
            default_set = default_set or compound_default_set

        return default_set

    def primary_key( self, obj ):
        """Get the primary key of an object
        :param obj: the object to get the primary key from
        :return: a tuple with with components of the primary key, or an
            emtpy list if the object has no primary key yet or any more.
        """
        return []

    def get_modifications( self, obj ):
        """Get the modifications on an object since the last flush.
        :param obj: the object for which to get the modifications
        :return: a dictionary with the changed attributes and their old
           value
        """
        return dict()

    def delete(self, entity_instance):
        """Delete an entity instance"""
        del entity_instance

    def flush(self, entity_instance):
        """Flush the pending changes of this entity instance to the backend"""
        pass

    def expunge(self, entity_instance):
        """Remove this object from the objects being managed"""
        pass

    def refresh(self, entity_instance):
        """Undo the pending changes to the backend and restore the original
        state"""
        pass

    def add(self, entity_instance):
        """Add an entity instance as a managed entity instance"""
        pass

    def is_deleted(self, _obj):
        """
        :return: True if the object has been deleted from the persistent
            state, False otherwise"""
        return False

    def is_persistent(self, _obj):
        """:return: True if the object has a persisted state, False otherwise"""
        return False

    def is_dirty(self, _obj):
        """:return: True if the object might have been modified"""
        return True

    def copy(self, entity_instance):
        """Duplicate this entity instance"""
        new_entity_instance = entity_instance.__class__()
        return new_entity_instance

    def is_editable(self):
        """Default implementation always returns True"""
        return True

    def get_subsystem_object(self, obj):
        """Return the given object's applicable subsystem object."""
        return obj
    
    def set_discriminator_value(self, obj, discriminator_value):
        """Set the given discriminator value on the provided obj."""
        pass
    
    def get_field_filters(self):
        """
        Compose a field filter dictionary consisting of this admin's available concrete field filter strategies, identified by their names.
        This should return the empty dictionary for ObjectAdmins by default, as this conversion excludes NoSearch strategies and concrete field strategies are not applicable for regular objects.
        The resulting dictionary is cached so that the conversion is not executed needlessly.
        """
        if self._field_filters is None:
            self._field_filters =  {strategy.name: strategy for strategy in self._get_field_strategies() if not isinstance(strategy, list_filter.NoSearch)}
        return self._field_filters
    def _get_field_strategies(self):
        """Return this admins available field filter strategies. By default, this returns the ´field_filter´ attribute."""
        return self.field_filter<|MERGE_RESOLUTION|>--- conflicted
+++ resolved
@@ -611,12 +611,8 @@
             attributes['nullable'] = is_optional_type(field_type)
             attributes.update(self.get_typing_attributes(field_type)) 
             
-<<<<<<< HEAD
-        descriptor = getattr(self.entity, field_name, None)
-=======
         descriptor = self._get_entity_descriptor(field_name)
 
->>>>>>> dba6904a
         if descriptor is not None:
             if isinstance(descriptor, property):
                 attributes['editable'] = (descriptor.fset is not None)         
