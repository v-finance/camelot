#  ============================================================================
#
#  Copyright (C) 2007-2016 Conceptive Engineering bvba.
#  www.conceptive.be / info@conceptive.be
#
#  Redistribution and use in source and binary forms, with or without
#  modification, are permitted provided that the following conditions are met:
#      * Redistributions of source code must retain the above copyright
#        notice, this list of conditions and the following disclaimer.
#      * Redistributions in binary form must reproduce the above copyright
#        notice, this list of conditions and the following disclaimer in the
#        documentation and/or other materials provided with the distribution.
#      * Neither the name of Conceptive Engineering nor the
#        names of its contributors may be used to endorse or promote products
#        derived from this software without specific prior written permission.
#  
#  THIS SOFTWARE IS PROVIDED BY THE COPYRIGHT HOLDERS AND CONTRIBUTORS "AS IS" AND
#  ANY EXPRESS OR IMPLIED WARRANTIES, INCLUDING, BUT NOT LIMITED TO, THE IMPLIED
#  WARRANTIES OF MERCHANTABILITY AND FITNESS FOR A PARTICULAR PURPOSE ARE
#  DISCLAIMED. IN NO EVENT SHALL <COPYRIGHT HOLDER> BE LIABLE FOR ANY
#  DIRECT, INDIRECT, INCIDENTAL, SPECIAL, EXEMPLARY, OR CONSEQUENTIAL DAMAGES
#  (INCLUDING, BUT NOT LIMITED TO, PROCUREMENT OF SUBSTITUTE GOODS OR SERVICES;
#  LOSS OF USE, DATA, OR PROFITS; OR BUSINESS INTERRUPTION) HOWEVER CAUSED AND
#  ON ANY THEORY OF LIABILITY, WHETHER IN CONTRACT, STRICT LIABILITY, OR TORT
#  (INCLUDING NEGLIGENCE OR OTHERWISE) ARISING IN ANY WAY OUT OF THE USE OF THIS
#  SOFTWARE, EVEN IF ADVISED OF THE POSSIBILITY OF SUCH DAMAGE.
#
#  ============================================================================

"""Admin class for Plain Old Python Object"""

import inspect
import logging
logger = logging.getLogger('camelot.view.object_admin')
import typing

from ..core.item_model.list_proxy import ListModelProxy
from ..core.qt import Qt
from .admin_route import Route, AdminRoute, register_list_actions, register_form_actions
from camelot.admin.action import field_action, list_filter
from camelot.admin.action.list_action import OpenFormView
from camelot.admin.action.form_action import CloseForm
from camelot.admin.not_editable_admin import ReadOnlyAdminDecorator
from camelot.core.naming import initial_naming_context
from camelot.core.orm import Entity, EntityMeta
from camelot.view.utils import to_string
from camelot.core.utils import ugettext_lazy, ugettext as _
from camelot.view.proxy.collection_proxy import CollectionProxy
from camelot.types.typing import is_optional_type
from camelot.view.field_attributes import _typing_to_python_type
from camelot.view.controls import delegates
from .validator.object_validator import ObjectValidator



class FieldAttributesList(list):
    """A list with field attributes that documents them for
    sphinx"""

    def __init__(self, original_list):
        """:param original_list: the list with field attributes
        to document"""
        super(FieldAttributesList, self).__init__(original_list)
        template = "\n * :ref:`%s <field-attribute-%s>`"
        doc = '\n'.join([template%(name, name) for name in original_list])
        self.__doc__ = doc

DYNAMIC_FIELD_ATTRIBUTES = FieldAttributesList(['tooltip',
                                                'color',
                                                'background_color',
                                                'editable',
                                                'choices',
                                                'prefix',
                                                'suffix',
                                                'new_message',
                                                'nullable',
                                                'precision',
                                                'directory',
                                                'visible',
                                                'validator',
                                                'completer',
                                                'minimum',
                                                'maximum'])


class ObjectAdmin(AdminRoute):
    """The ObjectAdmin class describes the interface that will be used
to interact with objects of a certain class.  The behaviour of this class
and the resulting interface can be tuned by specifying specific class
attributes:

**The name used in the GUI**

The name used in the GUI for things like window titles and such can
be specified using the verbose_name attribute.

.. attribute:: verbose_name

    A human-readable name for the object, singular ::

        verbose_name = _('movie')

    If this isn't given, the class name will be used

.. attribute:: verbose_name_plural

    A human-readable name for the object, plural ::

        verbose_name_plural = _('movies')

    If this isn't given, Camelot will use verbose_name + "s"

**Fields displayed**

.. attribute:: list_display

    a list with the fields that should be displayed in a table view

.. attribute:: lines_per_row

    An integer number specifying the height of a row in the table view, expressed
    as the number of lines of text it should be able to display.  Defaults to 1.

.. attribute:: form_display

    a list with the fields that should be displayed in a form view, defaults to
    the same fields as those specified in list_display ::

        class Admin(EntityAdmin):
            form_display = ['title', 'rating', 'cover']

    instead of telling which fields to display. It is also possible to define
    the form itself ::

        from camelot.view.forms import Form, TabForm, WidgetOnlyForm, HBoxForm

        class Admin(EntityAdmin):
            form_display = TabForm([
            ('Movie', Form([
              HBoxForm([['title', 'rating'], WidgetOnlyForm('cover')]),
              'short_description',
              'releasedate',
              'director',
              'script',
              'genre',
              'description', 'tags'], scrollbars=True)),
            ('Cast', WidgetOnlyForm('cast'))
          ])

**Behaviour**

.. attribute:: list_action

    The :class:`camelot.admin.action.base.Action` that will be triggered when the
    user selects an item in a list of objects.  This defaults to 
    :class:`camelot.admin.action.list_action.OpenFormView`, which opens a form
    for the current object.

.. attribute:: form_close_action

    The action triggered when the form window is closed by the operating system or the window manager.  By default this is the
    :class:`camelot.admin.action.form_action.CloseForm` action, which validates
    the form and allows the user to discard the changes when the form is invalid.  To change the form close action in the 
    toolbar, the :meth:`camelot.admin.object_admin.ObjectAdmin.get_form_actions` method should be overwritten.

.. attribute:: form_size

    a tuple indicating the size of a form view, defaults to (700,500)

.. attribute:: form_actions

    Actions to be accessible by pushbuttons on the side of a form, a list of :class:`camelot.admin.action.base.Action` objects. ::

        class Admin( EntityAdmin ):
            form_actions = [CloseForm()]

    These actions will be triggered with a :class:`camelot.admin.action.form_action.FormActionModelContext` as the `model_context` parameter
    in the :meth:`camelot.admin.action.base.Action.model_run` method.

.. attribute:: related_toolbar_actions

    list of actions that appear in the toolbar of a `OneToMany` editor.

.. attribute:: drop_action

    the action that is triggered when a drag and drop occured on the table
    view 

**Field attributes**

.. attribute:: field_attributes

    A dictionary specifying for each field of the model some additional
    attributes on how they should be displayed.  All of these attributes
    are propagated to the constructor of the delegate of this field::

        class Movie( Entity ):

            title = Column( Unicode(50) )

            class Admin( EntityAdmin ):
                list_display = ['title']
                field_attributes = { 'title' : {'editable':False} }

    The :ref:`doc-admin-field_attributes` documentation describes the various keys
    that can be used in the field attributes class attribute of an ObjectAdmin 
    or EntityAdmin.

**Searching**

.. attribute:: list_search

    A list of fields that should be searched when the user enters something in
    the search box in the table view.
    The field will only be searched when the entered string can be converted to the
    datatype of the underlying column using the `from_string` field attribute of the
    column.

.. attribute:: expanded_list_search

    A list of fields that will be searchable through the expanded search.  When set
    to None, all the fields in list_display will be searchable.  Use this attribute
    to limit the number of search widgets.  Defaults to None.

**Window state**

.. attribute:: form_state

    Set this attribute to `maximized` or `minimized` for respective behaviour ::

        class Movie( Entity ):

            title = Column( Unicode(50) )

            class Admin( EntityAdmin ):
                list_display = ['title']
                form_state = 'maximized'

**Varia**

.. attribute:: name

    The name of the group in settings in which user dependent settings will
    be stored, defaults to the class name for which this Admin class is used.

    """

    name = None
    verbose_name = None
    verbose_name_plural = None
    list_display = []
    lines_per_row = 1
    validator = ObjectValidator
    model = CollectionProxy
    fields = []
    form_display = []
    form_close_action = CloseForm()
    field_filter = []
    list_filter = []
    list_action = OpenFormView()
    list_actions = []
    list_size = (600, 600)
    list_search = []
    expanded_list_search = None
    form_size = None
    form_actions = []
    related_toolbar_actions = []
    field_attributes = {}
    form_state = None
    icon = None # Default

    def __init__( self, app_admin, entity ):
        """
        :param app_admin: the application admin object for this application, 
        :param entity: the entity class for which this admin instance is to be
            used
        """
        self.app_admin = app_admin
        self.entity = entity
        #
        # caches to prevent recalculation of things
        #
        self._field_attributes = dict()
        self._subclasses = None
        self._admin_route = super()._register_admin_route(self)

    def get_admin_route(self):
        return self._admin_route

    def __str__(self):
        return 'Admin %s' % str(self.entity.__name__)

    def __repr__(self):
        return '{0.__name__}({1.__name__})'.format(type(self), self.entity)

    def get_name(self):
        """ The name of the group in settings in which user dependent settings 
        will be stored, this is either the `name` attribute of this class or, 
        the class name of the class for which this Admin class is used.

        :return: a string with the name of the settings group        
        """
        return self.name or self.entity.__name__

    def get_verbose_name(self):
        """ The name of the associated entity. """
        return str(
            self.verbose_name or _(self.entity.__name__.capitalize())
        )

    def get_verbose_name_plural(self):
        return str(
            self.verbose_name_plural
            or (self.get_verbose_name() + u's')
        )

    def get_icon(self):
        return self.icon

    def get_verbose_identifier(self, obj):
        """Create an identifier for an object that is interpretable
        for the user, eg : the primary key of an object.  This verbose identifier can
        be used to generate a title for a form view of an object.
        """
        return u'%s: %s' % (self.get_verbose_name(),
                            self.get_verbose_object_name(obj))

    def get_verbose_object_name(self, obj):
        """
        Textual representation of the current object.
        """
        return str(obj)

    def get_proxy(self, objects):
        """
        :return: a :class:`camelot.core.item_model.proxy.AbstractModelProxy`
            instance for the given objects.
        """
        return ListModelProxy(objects)

    def get_search_identifiers(self, obj):
        """Create a dict of identifiers to be used in search boxes.
        The keys are Qt roles."""
        search_identifiers = {}
        search_identifiers[Qt.ItemDataRole.DisplayRole] = u'%s : %s' % (self.get_verbose_name(), str(obj))
        # Use user role for object to avoid display role / edit role confusion
        search_identifiers[Qt.ItemDataRole.UserRole] = obj
        search_identifiers[Qt.ItemDataRole.ToolTipRole] = u'id: %s' % (self.primary_key(obj))

        return search_identifiers

    def get_entity_admin(self, entity):
        """deprecated : use get_related_admin"""
        return self.app_admin.get_related_admin(entity)

    def get_memento( self ):
        return self.app_admin.get_memento()

    @register_form_actions('_admin_route', '_form_actions')
    def get_form_actions( self, obj=None ):
        """Specify the list of action buttons that should appear on the side
        of the form view.

        :param obj: the object displayed in the form (Deprecated, use action
            states to make the appearance of actions dynamic on a form)
        :return: a list of :class:`camelot.admin.action.base.Action` objects
        """
        app_admin = self.get_application_admin()
        from camelot.admin.action.form_action import structure_to_form_actions
        return app_admin.get_form_actions() + structure_to_form_actions( self.form_actions )

    def get_form_toolbar_actions( self ):
        """
        By default this function will return the same as :meth:`camelot.admin.application_admin.ApplicationAdmin.get_form_toolbar_actions`

        :return: a list of :class:`camelot.admin.action.base.Action` objects
            that should be displayed on the toolbar of a form view.  return
            None if no toolbar should be created.
        """        
        app_admin = self.get_application_admin()
        return app_admin.get_form_toolbar_actions()

    def get_list_toolbar_actions( self ):
        """
        :return: a list of :class:`camelot.admin.action.base.Action` objects
            that should be displayed on the toolbar of the application.  return
            None if no toolbar should be created.
        """
        app_admin = self.get_application_admin()
        return app_admin.get_list_toolbar_actions()

    def get_select_list_toolbar_actions( self ):
        """
        :return: a list of :class:`camelot.admin.action.base.Action` objects
            that should be displayed on the toolbar of the application.  return
            None if no toolbar should be created.
        """
        app_admin = self.get_application_admin()
        return app_admin.get_select_list_toolbar_actions()

    @register_list_actions('_admin_route')
    def get_related_toolbar_actions( self, direction ):
        """Specify the toolbar actions that should appear in a OneToMany editor.

        :param direction: the direction of the relation : 'onetomany' or 
            'manytomany'

        :return: a list of :class:`camelot.admin.action.base.Action` objects
        """
        app_admin = self.get_application_admin()
        return self.related_toolbar_actions or \
               app_admin.get_related_toolbar_actions( direction )

    @register_list_actions('_admin_route', '_list_actions')
    def get_list_actions(self):
        return self.list_actions

    def get_list_action(self) -> Route:
        """Get the route for the action that should be triggered when an object is selected
        in a table of objects.

        :return: by default returns the route for the `list_action` attribute
        """
        return AdminRoute._register_list_action_route(self._admin_route, self.list_action)

    def get_depending_objects(self, obj):
        """Overwrite this function to generate a list of objects that depend on a given
        object.  When obj is modified by the user, this function will be called to determine
        which other objects need their views updated.

        :param obj: an object of the type that is managed by this admin class
        :return: an iterator over objects that depend on obj
        """
        return []

    def get_compounding_objects(self, obj):
        """Overwrite this function to generate a list of objects out of which
        `obj` is build.  These objects will be validated if `obj` is 
        validated.  The effect of returning compounding objects will be :

          * `obj` will only be valid if all its compounding object
            are valid as well.

          * default values will be set for the attributes of the compounding
            objects

          * when an object is expired or refreshed, all its compounding objects
            will be expired and refreshed as well

        """
        return []

    def get_subclass_tree( self ):
        """Get a tree of admin classes representing the subclasses of the class
        represented by this admin class

        :return: [(subclass_admin, [(subsubclass_admin, [...]),...]),...]
        """
        subclasses = []
        for subclass in self.entity.__subclasses__():
            subclass_admin = self.get_related_admin( subclass )
            if subclass_admin!=self:
                subclasses.append((
                    subclass_admin,
                    subclass_admin.get_subclass_tree()
                ))

        def admin_key(admin):
            return admin[0].get_verbose_name_plural()

        subclasses.sort(key=admin_key)
        return subclasses

    def get_related_admin(self, cls):
        """Get an admin object for another object class.  Taking into account
        preferences of this admin object or for those of admin object higher up
        the chain such as the application admin object.

        :param cls: the class for which an admin object is requested
        """
        if cls == self.entity:
            return self
        related_admin = self.app_admin.get_related_admin(cls)
        if not related_admin:
            logger.warn('no related admin found for %s' % (cls.__name__))
        return related_admin

    def get_static_field_attributes(self, field_names):
        """
        Convenience function to get all the field attributes
        that are static (don't depend on the object being visualized).  This
        method is only called once for a table or form view, independent of
        the number of objects/records being visualized.

        :param field_names: a list of field names
        :return: [{field_attribute_name:field_attribute_value, ...}, {}, ...]

        The returned list has the same order than the requested
        field_names.
        """
        for field_name in field_names:
            field_attributes = self.get_field_attributes(field_name)
            static_field_attributes = {}
            for name, value in field_attributes.items():
                if name not in DYNAMIC_FIELD_ATTRIBUTES or not callable(value):
                    static_field_attributes[name] = value
            yield static_field_attributes

    def get_dynamic_field_attributes(self, obj, field_names):
        """
        Convenience function to get all the field attributes
        that are dynamic (depend on the object being visualized). This method
        is called once for each object/row in a table view and once for
        each object being visualized in a form view.

        :param field_names: a list of field names
        :param obj: the object at the row for which to get the values of the dynamic field attributes
        :return: [{field_attribute_name:field_attribute_value, ...}, {}, ...]

        The returned list has the same order than the requested
        field_names.  A reimplementation of this method can look like::

            def get_dynamic_field_attributes(self, obj, field_names):
                for field_attributes in super( MyAdmin, self ).get_dynamic_field_attributes(obj, field_names):
                    if obj.status == 'finished':
                        field_attributes['editable'] = True
                    else:
                        field_attributes['editable'] = False
                    yield field_attributes

        """
        for field_name in field_names:
            field_attributes = self.get_field_attributes(field_name)
            dynamic_field_attributes = {'obj':obj}
            for name, value in field_attributes.items():
                if name not in DYNAMIC_FIELD_ATTRIBUTES:
                    continue
                if name in ('default',):
                    # the default value of a field is not needed in the GUI,
                    # and the continuous evaluation of it might be expensive,
                    # as it might be the max of a column
                    continue
                if callable(value):
                    try:
                        return_value = value(obj)
                    except (ValueError, Exception, RuntimeError, TypeError, NameError) as exc:
                        logger.error(u'error in field_attribute function of %s'%name, exc_info=exc)
                        # dont inject dummy field attributes, as the delegate logic
                        # might assume the attributes having a specific type
                        continue
                    dynamic_field_attributes[name] = return_value
            yield dynamic_field_attributes

    def get_completions(self, obj, field_name, prefix):
        """
        Generate autocompletion possibilities for a specific field.
        Autocompletion differs from dynamic field attributes such as choices :

        - The possible autocompletion values are not needed to display
          the content of a field.
        - The autocompletion process depends on a text entered by the user
          to guide the process.

        :param obj: the instance of the object on which to do autocompletion.
        :param field_name: the field of the object on which to do autocompletion.
        :param prefix: text entered by the user to guide the autocompletion

        :return: `None` if the field does not support autocompletion, an empty
            list if there are no possible values for the requested prefix,
            otherwise a list of possible values for the field.
            If the field is a property which is typing decorated to have an Entity returned, 
            the get_completions are expanded to have the first 20 query results displayed.
        """
        field_type = self.get_typing(field_name)
        field_type = field_type.__args__[0] if is_optional_type(field_type) else field_type
        if field_type is not None and issubclass(field_type, Entity):
            all_attributes = self.get_field_attributes(field_name)
            admin = all_attributes.get('admin')
            session = self.get_session(obj)
            if (admin is not None) and (session is not None):
                query = admin.get_query(session)
                if not (prefix is None or len(prefix.strip())==0):
                    query = admin.decorate_search_query(query, prefix)
                return [e for e in query.limit(20).all()]

    def get_session(self, obj):
        """
        Return the session based on the given object
        """
        raise NotImplementedError    

    def get_descriptor_field_attributes(self, field_name):
        """
        Returns a set of default field attributes based on introspection
        of the descriptor of a field.  This method is called within 
        `get_field_attributes`.  Overwrite it to handle custom descriptors.

        The default implementation checks if the descriptor is a `property`,
        and sets the `editable` field attribute to `True` if the property
        has a setter defined.

        :param field_name: the name of the field
        :return: a dictionary with field attributes, empty in case no introspection
            of the attribute was possible
        """
        #
        # See if there is a descriptor
        #
        attributes = dict()
        field_type = self.get_typing(field_name)
        if field_type is not None:
            attributes['nullable'] = is_optional_type(field_type)
            attributes.update(self.get_typing_attributes(field_type)) 
            
        descriptor = self._get_entity_descriptor(field_name)
        if descriptor is not None:
            if isinstance(descriptor, property):
                attributes['editable'] = (descriptor.fset is not None)         
        return attributes

    def get_typing(self, field_name):
        descriptor = self._get_entity_descriptor(field_name)
        if descriptor is not None:
            if isinstance(descriptor, property):
                return typing.get_type_hints(descriptor.fget).get('return')
    
    def get_typing_attributes(self, field_type):
        if field_type in _typing_to_python_type:
            dataclass_attributes = _typing_to_python_type.get(field_type)
            return dataclass_attributes
        elif is_optional_type(field_type):
            return self.get_typing_attributes(field_type.__args__[0])
        elif issubclass(field_type.__class__, EntityMeta):
            return {'delegate':delegates.Many2OneDelegate,
                    'target':field_type,
                    }
        elif isinstance(field_type, typing._GenericAlias) and field_type.__origin__ == list and issubclass(field_type.__args__[0].__class__, EntityMeta):
            return {'delegate':delegates.One2ManyDelegate,
                    'target':field_type.__args__[0],
                    }
        return {}
    
    def get_field_attributes(self, field_name):
        """
        Get the attributes needed to visualize the field field_name.  This
        function is called by get_static_field_attributes and
        get_dynamic_field_attributes.

        This function first tries to fill the dictionary with field
        attributes for a field with those gathered through introspection,
        and then updates them with those found in the field_attributes
        class attribute.

        :param field_name: the name of the field
        :return: a dictionary of attributes needed to visualize the field

        The values of the returned dictionary either contain the value
        of the field attribute, or in the case of dynamic field attributes,
        a function that returns the value of the field attribute.
        """
        #
        # @todo : this function should return a frozen dictionary, so no
        #         other parts of the application can modify the cached field
        #         attributes
        #
        try:
            return self._field_attributes[field_name]
        except KeyError:
            from camelot.view.controls import delegates
            #
            # Default attributes for all fields
            #
            attributes = dict(
                to_string = to_string,
                field_name=field_name,
                python_type=str,
                length=None,
                tooltip=None,
                background_color=None,
                editable=False,
                nullable=True,
                focus_policy=Qt.FocusPolicy.StrongFocus,
                widget='str',
                blank=True,
                delegate=delegates.PlainTextDelegate,
                validator_list=[],
                name=ugettext_lazy(field_name.replace( '_', ' ' ).capitalize()),
                search_strategy=list_filter.NoFilter,
                filter_strategy=list_filter.NoFilter,
                action_routes=[],
            )
            descriptor_attributes = self.get_descriptor_field_attributes(field_name)
            attributes.update(descriptor_attributes)
            #
            # first put the attributes in the cache, and only then start to expand
            # them, to be able to prevent recursion when expanding the attributes
            #
            self._field_attributes[field_name] = attributes
            forced_attributes = self.field_attributes.get(field_name, {})
            attributes.update(forced_attributes)
            #
            # If there is an `admin` field attribute, instantiate it
            #            
            admin = forced_attributes.get('admin')
            target = attributes.get('target', None)
            if target is not None and admin is not None:
                attributes['admin'] = admin(self, target)

            # The filter strategy can only be overruled when it has a valid filter strategy introspected from the descriptor,
            # and its not overruled explicitly already in the forced attributes.
            filter_strategy_overrulable = ('filter_strategy' not in forced_attributes) and (attributes['filter_strategy'] != list_filter.NoFilter)
            if 'choices' in forced_attributes:
                from camelot.view.controls import delegates
                attributes['delegate'] = delegates.ComboBoxDelegate
                if isinstance(forced_attributes['choices'], list):
                    choices_dict = dict(forced_attributes['choices'])
                    attributes['to_string'] = lambda x : choices_dict.get(x, '')
                    if filter_strategy_overrulable:
                        # Only overrule the filter strategy to ChoicesFilter if the choices are non-dynamic,
                        # as the choices needed for filtering should apply for all entities.
                        attributes['filter_strategy'] = list_filter.ChoicesFilter
            if attributes.get('delegate') == delegates.MonthsDelegate and filter_strategy_overrulable:
                attributes['filter_strategy'] = list_filter.MonthsFilter
            self._expand_field_attributes(attributes, field_name)
            return attributes

    def _expand_field_attributes(self, field_attributes, field_name):
        """Given a set field attributes, expand the set with attributes
        derived from the given attributes.
        """
        column_width = field_attributes.get('column_width', None)
        
        target = field_attributes.get('target', None)
        if target is not None:
            # If there is a `target` field attribute, verify the `admin` attribute has been instantiated
            related_admin = field_attributes.get('admin', self.get_related_admin(target))
            assert isinstance(related_admin, ObjectAdmin) or isinstance(related_admin, ReadOnlyAdminDecorator)
            #
            # for an xtomany field, calculate the sum of the column widths, as
            # an estimate for the width of the table widget
            #
            # if no direction specified, assume onetomany to have the aditional
            # field attributes available in case a OneToMany editor needs to
            # constructed
            #
            direction = field_attributes.get('direction', 'onetomany')
            python_type = field_attributes.get('python_type')
            if direction.endswith('many') and python_type == list and related_admin:
                field_attributes['columns'] = related_admin.get_columns()
                # the xtomany field has 2 kinds of actions
                #
                #  * the field actions, as every other field, these have access
                #    to the FieldActionModelContext (parent object, dynamid field attributes etc.)
                #    and their state is updated when the parent object is updated
                #
                #  * the list_actions, that operate on a selection of rows, these
                #    actions have access to the ListActionModelContext (selection)
                #    and their state is updated when the selection changes.
                #
                if field_attributes.get('actions') is None:
<<<<<<< HEAD
                    field_attributes['actions'] = [
                        initial_naming_context.resolve(action.route) for action in related_admin.get_related_toolbar_actions(direction)
=======
                    if direction == 'onetomany':
                        field_attributes['actions'] = [field_action.add_new_object]
                    if direction == 'manytomany':
                        field_attributes['actions'] = [field_action.add_existing_object]
                if field_attributes.get('list_actions') is None:
                    field_attributes['list_actions'] = [
                        route_with_render_hint for route_with_render_hint in related_admin.get_related_toolbar_actions(direction)
>>>>>>> e29bc4ba
                    ]
                if column_width is None:
                    table = related_admin.get_table()
                    fields = table.get_fields(column_group=0)
                    related_field_attributes = related_admin.get_field_attributes
                    related_column_widths = (
                        related_field_attributes(field).get('column_width', 0) for 
                        field in fields)
                    column_width = sum(related_column_widths, 0)
            elif (direction.startswith('many') or direction.endswith('many') and python_type != list) and (field_attributes.get('actions') is None):
                field_attributes['actions'] = [
                    field_action.ClearObject(),
                    field_action.SelectObject(),
                    field_action.NewObject(),
                    field_action.OpenObject()
                ]
            field_attributes['admin'] = related_admin
            field_attributes['admin_route'] = related_admin.get_admin_route()
            field_attributes['admin_name'] = related_admin.get_name()
        #
        # If no column_width is specified, try to derive one
        #
        if column_width is None:
            length = field_attributes.get('length')
            minimal_column_width = field_attributes.get('minimal_column_width')
            if (length is None) and (minimal_column_width is None):
                length = 10
            column_width = max( 
                minimal_column_width or 0,
                2 + len(str(field_attributes['name'])),
                min(length or 0, 50),
            )
        field_attributes['column_width'] = column_width
        #
        # Convert field actions to action routes
        #
        field_attributes['action_routes'] = [
            AdminRoute._register_field_action_route(
                self.get_admin_route(),
                field_name,
                action,
            ) for action in field_attributes.get('actions', [])
        ]
        
        # Initialize search & filter strategies with the retrieved corresponding attribute.
        # We take the field_name as the default, to handle properties that do not exist on the admin's entity class.
        # This handles regular object properties that may only be defined at construction time, as long as they have a NoFilter strategy,
        # which is the default for the ObjectAdmin. Using concrete strategies requires the retrieved attribute to be a queryable attribute, 
        # which is enforced by the strategy constructor.

        descriptor = self._get_entity_descriptor(field_name)
        attribute =  descriptor if descriptor is not None else field_name
        filter_strategy = field_attributes['filter_strategy']
        if isinstance(filter_strategy, type) and issubclass(filter_strategy, list_filter.AbstractFilterStrategy):
            field_attributes['filter_strategy'] = filter_strategy(attribute, **field_attributes)
        search_strategy = field_attributes['search_strategy']
        if isinstance(search_strategy, type) and issubclass(search_strategy, list_filter.AbstractFilterStrategy):
            field_attributes['search_strategy'] = search_strategy(attribute)

    def _get_entity_descriptor(self, field_name):
        return getattr(self.entity, field_name, None)
    
    def _get_search_fields(self, substring):
        """
        Generate a list of fields in which to search.  By default this method
        returns the `list_search` attribute.

        :param substring: that part of the complete search string for which
           the search fields are requested.  This allows analysis of the search
           string to improve the search behavior

        :return: a list with the names of the fields in which to search
        """
        return self.list_search

    def get_table( self ):
        """The definition of the table to be used in a list view
        :return: a `camelot.admin.table.Table` object
        """
        from camelot.admin.table import structure_to_table
        if self.list_display == []:
            # take a copy to prevent contamination
            self.list_display = list()
            # no fields were defined, see if there are properties
            for cls in inspect.getmro(self.entity):
                for desc_name, desc in cls.__dict__.items():
                    if desc_name.startswith('__'):
                        continue
                    if len(self.get_descriptor_field_attributes(desc_name)):
                        self.list_display.insert(0, desc_name)
        table = structure_to_table(self.list_display)
        return table

    def get_columns(self):
        """
        The columns to be displayed in the list view, returns a list of field names.

        :return: [field_name, ...]
        """
        table = self.get_table()
        return [field for field in table.get_fields()]

    def get_validator( self, model = None):
        """Get a validator object

        :return: a :class:`camelot.admin.validator.object_validator.Validator`
        """
        return self.validator( self, 
                               model = model )

    def get_fields(self):
        fields = self.get_form_display().get_fields()
        fields_and_attributes =  [
            (field, self.get_field_attributes(field))
            for field in fields
        ]
        return fields_and_attributes

    def get_application_admin( self ):
        """Provide access to the :class:`ApplicationAdmin`

        :return: the :class:`camelot.admin.application_admin.ApplicationAdmin`
            object for the application.
        """
        return self.app_admin.get_application_admin()

    def get_all_fields_and_attributes(self):
        """A dictionary of (field_name:field_attributes) for all fields that can
        possibly appear in a list or a form or for which field attributes have
        been defined
        """
        fields = {}
        # capture all properties
        for cls in inspect.getmro(self.entity):
            for desc_name, desc in cls.__dict__.items():
                if desc_name.startswith('__'):
                    continue
                if len(self.get_descriptor_field_attributes(desc_name)):
                    fields[desc_name] = self.get_field_attributes(desc_name)
        fields.update([(field, self.get_field_attributes(field)) for field in self.get_columns()])
        fields.update(self.get_fields())
        return fields

    @register_list_actions('_admin_route', '_filter_actions')
    def get_filters(self):
        return []

    def get_form_display(self):
        from camelot.view.forms import Form, structure_to_form
        if self.form_display:
            return structure_to_form(self.form_display)
        return Form( self.get_table().get_fields() )

    def set_field_value(self, obj, field_name, value):
        """Set the value of a field on an object.  By default this method calls
        the builtin :func:`setattr` function.

        :param obj: the object on which to set the value
        :param field_name: the name of the field, which by default will be used
            as the name of the attribute to set
        :param value: the value to set
        """
        setattr(obj, field_name, value)

    def set_defaults(self, obj):
        """Set the defaults of an object
    
        :return: `True` if a default value was set, `False` otherwise
        """
        iterations = 0
        while self._set_defaults(obj) == True:
            iterations += 1
            if iterations > 10:
                raise Exception('More than 10 iterations while setting defaults')
        return iterations > 0

    def _set_defaults(self, object_instance):
        from sqlalchemy.schema import ColumnDefault, Sequence
        from sqlalchemy import orm

        if self.is_deleted( object_instance ):
            return False

        default_set = False
        # set defaults for all fields, also those that are not displayed, since
        # those might be needed for validation or other logic
        for field, attributes in self.get_all_fields_and_attributes().items():
            default = attributes.get('default')
            if default is None:
                continue
            #
            # prevent the setting of a default value when one has been
            # set already
            #
            value = getattr(object_instance, field)
            if value not in (None, []):
                # False is a legitimate value for Booleans, but a 
                # one-to-many field might have a default value as well
                continue
            if isinstance(default, ColumnDefault):
                if default.is_scalar:
                    # avoid trip to database
                    default_value = default.arg
                else:
                    # shouldn't this default be set by SQLA at insertion time
                    # and skip this field in the validation ??
                    session = orm.object_session(object_instance)
                    bind = session.get_bind(mapper=self.mapper)
                    default_value = bind.execute(default)
            elif isinstance(default, Sequence):
                # Skip if the column default is a sequence, as setting it will cause an SQLA exception.
                # The column should remain unset and will be set by the compilation to the next_val of the sequence automatically. 
                continue
            elif callable(default):
                import inspect
                args, _varargs, _kwargs, _defs = \
                    inspect.getargspec(default)
                if len(args):
                    default_value = default(object_instance)
                else:
                    default_value = default()
            else:
                default_value = default
            if default_value is not None:
                logger.debug(
                    u'set default for %s to %s'%(
                        field,
                        str(default_value)
                    )
                )
                try:
                    setattr(object_instance, field, default_value)
                    default_set = True
                except AttributeError as exc:
                    logger.error(
                        u'Programming Error : could not set'
                        u' attribute %s to %s on %s' % (
                            field,
                            default_value,
                            object_instance.__class__.__name__
                            ),
                        exc_info=exc
                    )
        for compounding_object in self.get_compounding_objects( object_instance ):
            compound_admin = self.get_related_admin( type( compounding_object ) )
            compound_default_set = compound_admin.set_defaults(compounding_object)
            default_set = default_set or compound_default_set

        return default_set

    def primary_key( self, obj ):
        """Get the primary key of an object
        :param obj: the object to get the primary key from
        :return: a tuple with with components of the primary key, or an
            emtpy list if the object has no primary key yet or any more.
        """
        return []

    def get_modifications( self, obj ):
        """Get the modifications on an object since the last flush.
        :param obj: the object for which to get the modifications
        :return: a dictionary with the changed attributes and their old
           value
        """
        return dict()

    def delete(self, entity_instance):
        """Delete an entity instance"""
        del entity_instance

    def flush(self, entity_instance):
        """Flush the pending changes of this entity instance to the backend"""
        pass

    def expunge(self, entity_instance):
        """Remove this object from the objects being managed"""
        pass

    def refresh(self, entity_instance):
        """Undo the pending changes to the backend and restore the original
        state"""
        pass

    def add(self, entity_instance):
        """Add an entity instance as a managed entity instance"""
        pass

    def is_deleted(self, _obj):
        """
        :return: True if the object has been deleted from the persistent
            state, False otherwise"""
        return False

    def is_persistent(self, _obj):
        """:return: True if the object has a persisted state, False otherwise"""
        return False

    def is_dirty(self, _obj):
        """:return: True if the object might have been modified"""
        return True

    def copy(self, entity_instance):
        """Duplicate this entity instance"""
        new_entity_instance = entity_instance.__class__()
        return new_entity_instance

    def is_editable(self):
        """Default implementation always returns True"""
        return True

    def get_subsystem_object(self, obj):
        """Return the given object's applicable subsystem object."""
        return obj
    
    def set_discriminator_value(self, obj, discriminator_value):
        """Set the given discriminator value on the provided obj."""
        pass
    
    def get_field_filters(self, priority_level=None):
        """
        Compose a field filter dictionary consisting of this admin's available concrete field filter strategies, identified by their names.
        This should return the empty dictionary for ObjectAdmins by default, as this conversion excludes NoFilter strategies and concrete field strategies are not applicable for regular objects.
        The resulting dictionary is cached so that the conversion is not executed needlessly.
        """
        if self._field_filters is None:
            self._field_filters =  {strategy.key: strategy for strategy in self._get_field_strategies(priority_level) if not isinstance(strategy, list_filter.NoFilter)}
        return self._field_filters

    def _get_field_strategies(self, priority_level=None):
        """Return this admins available field filter strategies. By default, this returns the ´field_filter´ attribute."""
        if priority_level is not None:
            return [strategy for strategy in self.field_filter if strategy.priority_level == priority_level]
        return self.field_filter<|MERGE_RESOLUTION|>--- conflicted
+++ resolved
@@ -758,10 +758,6 @@
                 #    and their state is updated when the selection changes.
                 #
                 if field_attributes.get('actions') is None:
-<<<<<<< HEAD
-                    field_attributes['actions'] = [
-                        initial_naming_context.resolve(action.route) for action in related_admin.get_related_toolbar_actions(direction)
-=======
                     if direction == 'onetomany':
                         field_attributes['actions'] = [field_action.add_new_object]
                     if direction == 'manytomany':
@@ -769,7 +765,6 @@
                 if field_attributes.get('list_actions') is None:
                     field_attributes['list_actions'] = [
                         route_with_render_hint for route_with_render_hint in related_admin.get_related_toolbar_actions(direction)
->>>>>>> e29bc4ba
                     ]
                 if column_width is None:
                     table = related_admin.get_table()
