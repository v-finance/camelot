--- conflicted
+++ resolved
@@ -247,22 +247,10 @@
             'manytomany'
         :return: a list of :class:`camelot.admin.action.base.Action` objects
         """
-<<<<<<< HEAD
         if toolbar_area == Qt.ToolBarAreas.RightToolBarArea and direction == 'onetomany':
-            return [ list_action.AddNewObject(),
-                     list_action.DeleteSelection(),
-                     list_action.DuplicateSelection(),
-                     list_action.ExportSpreadsheet(), ]
+            return self.onetomany_actions
         if toolbar_area == Qt.ToolBarAreas.RightToolBarArea and direction == 'manytomany':
-            return [ list_action.AddExistingObject(),
-                     list_action.RemoveSelection(),
-                     list_action.ExportSpreadsheet(), ]
-=======
-        if toolbar_area == Qt.RightToolBarArea and direction == 'onetomany':
-            return self.onetomany_actions
-        if toolbar_area == Qt.RightToolBarArea and direction == 'manytomany':
             return self.manytomany_actions
->>>>>>> 10a0b88b
 
     def get_form_actions( self ):
         """Specify the action buttons that should appear on each form in the
@@ -315,19 +303,11 @@
             that should be displayed on the toolbar of the application.  return
             None if no toolbar should be created.
         """
-<<<<<<< HEAD
-        if toolbar_area == Qt.ToolBarAreas.TopToolBarArea:
-            return [
-                list_action.CloseList(), list_action.ListLabel()
-                ] + self.edit_actions + self.change_row_actions + self.export_actions
-        return []
-=======
         return self.list_toolbar_actions + self.change_row_actions
 
     def add_main_menu(self, verbose_name, icon=None, role=None, parent_menu=None):
         """
         add a new item to the main menu
->>>>>>> 10a0b88b
 
         :return: a `MenuItem` object that can be used in subsequent calls to
             add other items as children of this item.
