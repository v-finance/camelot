#  ============================================================================
#
#  Copyright (C) 2007-2016 Conceptive Engineering bvba.
#  www.conceptive.be / info@conceptive.be
#
#  Redistribution and use in source and binary forms, with or without
#  modification, are permitted provided that the following conditions are met:
#      * Redistributions of source code must retain the above copyright
#        notice, this list of conditions and the following disclaimer.
#      * Redistributions in binary form must reproduce the above copyright
#        notice, this list of conditions and the following disclaimer in the
#        documentation and/or other materials provided with the distribution.
#      * Neither the name of Conceptive Engineering nor the
#        names of its contributors may be used to endorse or promote products
#        derived from this software without specific prior written permission.
#  
#  THIS SOFTWARE IS PROVIDED BY THE COPYRIGHT HOLDERS AND CONTRIBUTORS "AS IS" AND
#  ANY EXPRESS OR IMPLIED WARRANTIES, INCLUDING, BUT NOT LIMITED TO, THE IMPLIED
#  WARRANTIES OF MERCHANTABILITY AND FITNESS FOR A PARTICULAR PURPOSE ARE
#  DISCLAIMED. IN NO EVENT SHALL <COPYRIGHT HOLDER> BE LIABLE FOR ANY
#  DIRECT, INDIRECT, INCIDENTAL, SPECIAL, EXEMPLARY, OR CONSEQUENTIAL DAMAGES
#  (INCLUDING, BUT NOT LIMITED TO, PROCUREMENT OF SUBSTITUTE GOODS OR SERVICES;
#  LOSS OF USE, DATA, OR PROFITS; OR BUSINESS INTERRUPTION) HOWEVER CAUSED AND
#  ON ANY THEORY OF LIABILITY, WHETHER IN CONTRACT, STRICT LIABILITY, OR TORT
#  (INCLUDING NEGLIGENCE OR OTHERWISE) ARISING IN ANY WAY OUT OF THE USE OF THIS
#  SOFTWARE, EVEN IF ADVISED OF THE POSSIBILITY OF SUCH DAMAGE.
#
#  ============================================================================

import logging
import os


from ...core.qt import Qt, QtCore, QtWidgets, QtGui
from ...core.sql import metadata
from .base import RenderHint
from camelot.admin.icon import Icon
from camelot.admin.action.base import Action, GuiContext, Mode, ModelContext
from camelot.core.exception import CancelRequest
from camelot.core.naming import initial_naming_context
from camelot.core.orm import Session
from camelot.core.utils import ugettext, ugettext_lazy as _
from camelot.core.backup import BackupMechanism

"""ModelContext, GuiContext and Actions that run in the context of an 
application.
"""

LOGGER = logging.getLogger( 'camelot.admin.action.application_action' )

class ApplicationActionModelContext( ModelContext ):
    """The Model context for an :class:`camelot.admin.action.Action`.  On top 
    of the attributes of the :class:`camelot.admin.action.base.ModelContext`, 
    this context contains :
        
    .. attribute:: admin
   
        the application admin.

    .. attribute:: actions

        the actions in the same context

    .. attribute:: session

        the active session
    """
    
    def __init__( self ):
        super( ApplicationActionModelContext, self ).__init__()
        self.admin = None
        self.actions = []

    # Cannot set session in constructor because constructor is called
    # inside the GUI thread
    @property
    def session( self ):
        return Session()
        
class ApplicationActionGuiContext( GuiContext ):
    """The GUI context for an :class:`camelot.admin.action.Action`.  On top of 
    the attributes of the :class:`camelot.admin.action.base.GuiContext`, this 
    context contains :
    
    .. attribute:: workspace
    
        the :class:`camelot.view.workspace.DesktopWorkspace` of the 
        application in which views can be opened or adapted.
        
    .. attribute:: admin_route
    
        the route to the reference of the view on the server

    .. attribute:: action_routes

        a list with routes to actions in the current context, mapping the
        route to the action to the route to the rendered action displaying the
        action state.
    """
    
    model_context = ApplicationActionModelContext
    
    def __init__( self ):
        super( ApplicationActionGuiContext, self ).__init__()
        self.context_id = None
        self.workspace = None
        self.admin_route = None
        self.action_routes = {}
    
    def get_progress_dialog(self):
        from camelot.view.qml_view import get_qml_root_backend
        root_backend = get_qml_root_backend()
        if root_backend is not None and root_backend.isVisible():
            progress_dialog = root_backend.progressDialog()
            if progress_dialog is not None:
                return progress_dialog

        # return the regular progress dialog
        return super( ApplicationActionGuiContext, self ).get_progress_dialog()

    def get_window(self):
        from camelot.view.qml_view import get_qml_window
        return get_qml_window()

    def create_model_context(self):
<<<<<<< HEAD
        # the possibility of having no admin class is an aberation, needed
        # to keep the FieldAction working
        context = super( ApplicationActionGuiContext, self ).create_model_context()
        context.admin = initial_naming_context.resolve(self.admin_route) if self.admin_route is not None else None
=======
        context = super(ApplicationActionGuiContext, self).create_model_context()
        context.admin = AdminRoute.admin_for(self.admin_route)
>>>>>>> e29bc4ba
        # todo : action routes should be translated to actions here
        context.actions = list(self.action_routes.keys())
        return context
        
    def copy(self, base_class=None):
        new_context = super( ApplicationActionGuiContext, self ).copy(base_class)
        new_context.context_id = self.context_id
        new_context.workspace = self.workspace
        new_context.admin_route = self.admin_route
        new_context.action_routes = dict(self.action_routes)
        return new_context


class UpdateActions(Action):

    def model_run(self, model_context, mode):
        from camelot.view import action_steps
        actions_state = dict()
        for action in model_context.actions:
            actions_state[action] = action.get_state(model_context)
        yield action_steps.UpdateActionsState(model_context, actions_state)


class SelectProfile( Action ):
    """Select the application profile to use
    
    :param profile_store: an object of type
        :class:`camelot.core.profile.ProfileStore`
    This action is also useable as an action step, which will return the
    selected profile.
    """

    name = 'select_profile'
    new_icon = Icon('plus-circle') # 'tango/16x16/actions/document-new.png'
    save_icon = Icon('save') # 'tango/16x16/actions/document-save.png'
    load_icon = Icon('folder-open') # 'tango/16x16/actions/document-open.png'
    file_name_filter = _('Profiles file (*.ini)')
    
    def __init__( self, profile_store):
        from camelot.core.profile import ProfileStore
        if profile_store==None:
            profile_store=ProfileStore()
        self.profile_store = profile_store
        self.selected_profile = None
    
    def gui_run(self, gui_context):
        super(SelectProfile, self).gui_run(gui_context)
        return self.selected_profile
        
    def model_run( self, model_context, mode ):
        from camelot.view import action_steps
        from camelot.view.action_steps.profile import EditProfiles

        # dummy profiles
        new_profile, save_profiles, load_profiles = object(), object(), object()
        selected_profile = new_profile
        try:
            while selected_profile in (None, new_profile, 
                                       save_profiles, load_profiles):
                profiles = self.profile_store.read_profiles()
                profiles.sort()
                items = [(None,'')] + [(p,p.name) for p in profiles]
                font = QtGui.QFont()
                font.setItalic(True)
                items.append({Qt.ItemDataRole.UserRole: new_profile, Qt.ItemDataRole.FontRole: font,
                              Qt.ItemDataRole.DisplayRole: ugettext('new/edit profile'),
                              Qt.ItemDataRole.DecorationRole: self.new_icon
                              })
                if len(profiles):
                    items.append({Qt.ItemDataRole.UserRole: save_profiles, Qt.ItemDataRole.FontRole: font,
                                  Qt.ItemDataRole.DisplayRole: ugettext('save profiles'),
                                  Qt.ItemDataRole.DecorationRole: self.save_icon
                                  })
                items.append({Qt.ItemDataRole.UserRole: load_profiles, Qt.ItemDataRole.FontRole: font,
                              Qt.ItemDataRole.DisplayRole: ugettext('load profiles'),
                              Qt.ItemDataRole.DecorationRole: self.load_icon
                              })
                select_profile = action_steps.SelectItem( items )
                last_profile = self.profile_store.get_last_profile()
                select_profile.title = ugettext('Profile Selection')
                if len(profiles):
                    subtitle = ugettext('Select a stored profile:')
                else:
                    subtitle = ugettext('''Load profiles from file or'''
                                        ''' create a new profile''')
                select_profile.subtitle = subtitle
                if last_profile in profiles:
                    select_profile.value = last_profile
                elif len(profiles):
                    select_profile.value = None
                else:
                    select_profile.value = load_profiles
                selected_profile = yield select_profile
                if selected_profile is new_profile:
                    edit_profile_name = ''
                    while selected_profile is new_profile:
                        profile_info = yield EditProfiles(profiles, current_profile=edit_profile_name)
                        profile = self.profile_store.read_profile(profile_info['name'])
                        if profile is None:
                            profile = self.profile_store.profile_class(**profile_info)
                        else:
                            profile.__dict__.update(profile_info)
                        yield action_steps.UpdateProgress(text=ugettext('Verifying database settings'))
                        engine = profile.create_engine()
                        try:
                            connection = engine.raw_connection()
                            cursor = connection.cursor()
                            cursor.close()
                            connection.close()
                        except Exception as e:
                            exception_box = action_steps.MessageBox( title = ugettext('Could not connect to database, please check host and port'),
                                                                     text = _('Verify driver, host and port or contact your system administrator'),
                                                                     standard_buttons = [QtWidgets.QMessageBox.StandardButton.Ok] )
                            exception_box.informative_text = str(e)
                            yield exception_box
                            edit_profile_name = profile.name
                            if profile in profiles:
                                profiles.remove(profile)
                            profiles.append(profile)
                            profiles.sort()
                            continue
                        self.profile_store.write_profile(profile)
                        selected_profile = profile
                elif selected_profile is save_profiles:
                    file_name = yield action_steps.SaveFile(file_name_filter=self.file_name_filter)
                    self.profile_store.write_to_file(file_name)
                elif selected_profile is load_profiles:
                    file_names =  yield action_steps.SelectFile(file_name_filter=self.file_name_filter)
                    for file_name in file_names:
                        self.profile_store.read_from_file(file_name)
        except CancelRequest:
            # explicit handling of exit when cancel button is pressed,
            # to avoid the use of subgenerators in the main action
            yield Exit()
        message = ugettext(u'Use {} profile'.format(selected_profile.name))
        yield action_steps.UpdateProgress(text=message)
        self.profile_store.set_last_profile( selected_profile )
        self.selected_profile = selected_profile


class EntityAction( Action ):
    """Generic ApplicationAction that acts upon an Entity class"""

    name = 'entity_action'

    def __init__( self, 
                  entity_admin ):
        """
        :param entity_admin: an instance of 
            :class:`camelot.admin.entity_admin.EntityAdmin` to be used to
            visualize the entities
        """
        from camelot.admin.entity_admin import EntityAdmin
        assert isinstance( entity_admin, EntityAdmin )
        self._entity_admin = entity_admin
        
class OpenTableView( EntityAction ):
    """An application action that opens a TableView of an Entity

    :param entity_admin: an instance of 
        :class:`camelot.admin.entity_admin.EntityAdmin` to be used to
        visualize the entities
    
    """

    name = 'open_table_view'
    modes = [ Mode( 'new_tab', _('Open in New Tab') ) ]
        
    def get_state( self, model_context ):
        state = super( OpenTableView, self ).get_state( model_context )
        state.verbose_name = self.verbose_name or self._entity_admin.get_verbose_name_plural()
        return state

    def model_run( self, model_context, mode ):
        from camelot.view import action_steps
        yield action_steps.UpdateProgress(text=_('Open table'))
        # set environment variable to turn on old Qt table view (QML table view is now the default)
        if os.environ.get('VFINANCE_OLD_TABLE'):
            Step = action_steps.OpenTableView
        else:
            Step = action_steps.OpenQmlTableView
        step = Step(
            self._entity_admin, self._entity_admin.get_query()
        )
        step.new_tab = (mode == 'new_tab')
        yield step

class OpenNewView( EntityAction ):
    """An application action that opens a new view of an Entity
    
    :param entity_admin: an instance of 
        :class:`camelot.admin.entity_admin.EntityAdmin` to be used to
        visualize the entities
    
    """

    verbose_name = _('New')
    shortcut = QtGui.QKeySequence.StandardKey.New
    icon = Icon('plus-circle') # 'tango/16x16/actions/document-new.png'
    tooltip = _('New')
            
    def get_state( self, model_context ):
        state = super( OpenNewView, self ).get_state( model_context )
        state.verbose_name = self.verbose_name or ugettext('New %s')%(self._entity_admin.get_verbose_name())
        state.tooltip = ugettext('Create a new %s')%(self._entity_admin.get_verbose_name())
        return state

    def model_run( self, model_context, mode ):
        from camelot.view import action_steps
        admin = self._entity_admin
        new_object = admin.entity()
        # Give the default fields their value
        admin.add(new_object)
        admin.set_defaults(new_object)
        yield action_steps.OpenFormView(new_object, admin.get_proxy([new_object]), admin)
        

class ShowAbout(Action):
    """Show the about dialog with the content returned by the
    :meth:`ApplicationAdmin.get_about` method
    """

    name = 'about'
    verbose_name = _('&About')
    icon = Icon('address-card') # 'tango/16x16/mimetypes/application-certificate.png'
    tooltip = _("Show the application's About box")

    def model_run(self, model_context, mode):
        from camelot.view.action_steps import MessageBox
        about = str(model_context.admin.get_application_admin().get_about())
        yield MessageBox(
            text = about,
            title = ugettext('About'),
            standard_buttons=[QtWidgets.QMessageBox.StandardButton.Ok],
        )

class Backup( Action ):
    """
Backup the database to disk

.. attribute:: backup_mechanism

    A subclass of :class:`camelot.core.backup.BackupMechanism` that enables 
    the application to perform backups an restores.
    """

    name = 'backup'
    verbose_name = _('&Backup')
    tooltip = _('Backup the database')
    icon = Icon('save') # 'tango/16x16/actions/document-save.png'
    backup_mechanism = BackupMechanism

    def model_run( self, model_context, mode ):
        from camelot.view.action_steps import SaveFile, UpdateProgress
        destination = yield SaveFile()
        yield UpdateProgress(text = _('Backup in progress'))
        backup_mechanism = self.backup_mechanism(destination)
        backup_iterator = backup_mechanism.backup(metadata.bind)
        for completed, total, description in backup_iterator:
            yield UpdateProgress(completed,
                                 total,
                                 text = description)

class Refresh( Action ):
    """Reload all objects from the database and update all views in the
    application."""

    name = 'refresh'
    render_hint = RenderHint.TOOL_BUTTON
    verbose_name = _('Refresh')
    tooltip = _('Refresh')
    shortcut = QtGui.QKeySequence( Qt.Key.Key_F9.value )
    icon = Icon('sync') # 'tango/16x16/actions/view-refresh.png'
    
    def model_run( self, model_context, mode ):
        import sqlalchemy.exc as sa_exc
        from camelot.core.orm import Session
        from camelot.view import action_steps
        LOGGER.debug('session refresh requested')
        progress_db_message = ugettext('Reload data from database')
        progress_view_message = ugettext('Update screens')
        session = Session()
        refreshed_objects = []
        expunged_objects = []
        #
        # Loop over the objects one by one to be able to detect the deleted
        # objects
        #
        session_items = len( session.identity_map )
        for i, (_key, obj) in enumerate( session.identity_map.items() ):
            try:
                session.refresh( obj )
                refreshed_objects.append( obj )
            except sa_exc.InvalidRequestError:
                #
                # this object could not be refreshed, it was probably deleted
                # outside the scope of this session, so assume it is deleted
                # from the application its point of view
                #
                session.expunge( obj )
                expunged_objects.append( obj )
            if i%10 == 0:
                yield action_steps.UpdateProgress( i, 
                                                   session_items, 
                                                   progress_db_message )
        yield action_steps.UpdateProgress( text = progress_view_message )
        yield action_steps.UpdateObjects(refreshed_objects)
        yield action_steps.DeleteObjects(expunged_objects)
        yield action_steps.Refresh()

refresh = Refresh()

class Restore(Refresh):
    """
Restore the database to disk

.. attribute:: backup_mechanism

    A subclass of :class:`camelot.core.backup.BackupMechanism` that enables 
    the application to perform backups an restores.
"""

    name = 'restore'
    verbose_name = _('&Restore')
    tooltip = _('Restore the database from a backup')
    icon = Icon('hdd') # 'tango/16x16/devices/drive-harddisk.png'
    backup_mechanism = BackupMechanism
    shortcut = None
            
    def model_run( self, model_context, mode ):
        from camelot.view.action_steps import UpdateProgress, SelectFile
        backups = yield SelectFile()
        yield UpdateProgress( text = _('Restore in progress') )
        for backup in backups:
            backup_mechanism = self.backup_mechanism(backup)
            restore_iterator = backup_mechanism.restore(metadata.bind)
            for completed, total, description in restore_iterator:
                yield UpdateProgress(completed,
                                     total,
                                     text = description)
            for step in super(Restore, self).model_run(model_context, mode):
                yield step

class Profiler( Action ):
    """Start/Stop the runtime profiler.  This action exists for debugging
    purposes, to evaluate where an application spends its time.
    """

    name = 'profiler'
    verbose_name = _('Profiler start/stop')
    
    def __init__(self):
        self.model_profile = None
        self.gui_profile = None

    def gui_run(self, gui_context):
        import cProfile
        if self.gui_profile is None:
            self.gui_profile = cProfile.Profile()
            self.gui_profile.enable()
        else:
            self.gui_profile.disable()
        super(Profiler, self).gui_run(gui_context)

    def model_run(self, model_context, mode):
        from ...view import action_steps
        from io import StringIO
        import cProfile
        import pstats
        if self.model_profile is None:
            yield action_steps.MessageBox('Start profiler')
            self.model_profile = cProfile.Profile()
            self.model_profile.enable()
        else:
            yield action_steps.UpdateProgress(text='Creating statistics')
            self.model_profile.disable()
            profiles = [('model', self.model_profile), ('gui', self.gui_profile)]
            self.model_profile = None
            self.gui_profile = None
            for label, profile in profiles:
                stream = StringIO()
                stats = pstats.Stats(profile, stream=stream)
                stats.sort_stats('cumulative')
                yield action_steps.UpdateProgress(
                    text='Create {0} report'.format(label)
                )
                stats.print_stats()
                stream.seek(0)
                yield action_steps.OpenString(stream.getvalue().encode('utf-8'))
                filename = action_steps.OpenFile.create_temporary_file(
                    '{0}.prof'.format(label)
                )
                stats.dump_stats(filename)
                yield action_steps.MessageBox(
                    'Profile stored in {0}'.format(filename))
            
class Exit( Action ):
    """Exit the application"""

    name = 'exit'
    verbose_name = _('E&xit')
    shortcut = QtGui.QKeySequence.StandardKey.Quit
    icon = Icon('times-circle') # 'tango/16x16/actions/system-shutdown.png'
    tooltip = _('Exit the application')

    def model_run( self, model_context, mode ):
        from camelot.view.action_steps.application import Exit
        yield Exit()
       
class SegmentationFault( Action ):
    """Create a segmentation fault by reading null, this is to test
        the faulthandling functions.  this method is triggered by pressing
        :kbd:`Ctrl-Alt-0` in the GUI"""

    name = 'segfault'
    verbose_name = _('Segmentation Fault')
    shortcut = QtGui.QKeySequence( QtCore.Qt.Modifier.CTRL.value + QtCore.Qt.Modifier.ALT.value + QtCore.Qt.Key.Key_0.value )
    
    def model_run( self, model_context, mode ):
        from camelot.view import action_steps
        ok = yield action_steps.MessageBox( text =  'Are you sure you want to segfault the application',
                                            standard_buttons = [QtWidgets.QMessageBox.StandardButton.No, QtWidgets.QMessageBox.StandardButton.Yes] )
        if ok == QtWidgets.QMessageBox.StandardButton.Yes:
            import faulthandler
            faulthandler._read_null()        

def structure_to_application_action(structure, application_admin):
    """Convert a python structure to an ApplicationAction

    :param application_admin: the 
        :class:`camelot.admin.application_admin.ApplicationAdmin` to use to
        create other Admin classes.
    """
    if isinstance(structure, Action):
        return structure
    admin = application_admin.get_related_admin( structure )
    return OpenTableView( admin )


<|MERGE_RESOLUTION|>--- conflicted
+++ resolved
@@ -123,15 +123,8 @@
         return get_qml_window()
 
     def create_model_context(self):
-<<<<<<< HEAD
-        # the possibility of having no admin class is an aberation, needed
-        # to keep the FieldAction working
-        context = super( ApplicationActionGuiContext, self ).create_model_context()
-        context.admin = initial_naming_context.resolve(self.admin_route) if self.admin_route is not None else None
-=======
         context = super(ApplicationActionGuiContext, self).create_model_context()
-        context.admin = AdminRoute.admin_for(self.admin_route)
->>>>>>> e29bc4ba
+        context.admin = AdminRoute.resolve(self.admin_route)
         # todo : action routes should be translated to actions here
         context.actions = list(self.action_routes.keys())
         return context
