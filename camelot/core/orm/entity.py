#  ============================================================================
#
#  Copyright (C) 2007-2013 Conceptive Engineering bvba. All rights reserved.
#  www.conceptive.be / info@conceptive.be
#
#  This file is part of the Camelot Library.
#
#  This file may be used under the terms of the GNU General Public
#  License version 2.0 as published by the Free Software Foundation
#  and appearing in the file license.txt included in the packaging of
#  this file.  Please review this information to ensure GNU
#  General Public Licensing requirements will be met.
#
#  If you are unsure which license is appropriate for your use, please
#  visit www.python-camelot.com or contact info@conceptive.be
#
#  This file is provided AS IS with NO WARRANTY OF ANY KIND, INCLUDING THE
#  WARRANTY OF DESIGN, MERCHANTABILITY AND FITNESS FOR A PARTICULAR PURPOSE.
#
#  For use of this library in commercial applications, please contact
#  info@conceptive.be
#
#  ============================================================================
"""
This module provides the :class:`camelot.core.orm.entity.EntityBase` declarative base class, 
as well as its metaclass :class:`camelot.core.orm.entity.EntityMeta`.  Those are the building
blocks for creating the :class:`camelot.core.orm.Entity`.

These classes can be reused if a custom base class is needed.
"""

import bisect
import sys

import six

from sqlalchemy import orm, schema, sql
from sqlalchemy.ext.declarative.api import ( _declarative_constructor,
                                             DeclarativeMeta )
from sqlalchemy.ext import hybrid

from . statements import MUTATORS
from . properties import EntityBuilder, PrimaryKeyProperty
from . import Session, options
	
class EntityDescriptor(object):
    """
    EntityDescriptor holds information about the Entity before it is
    passed to Declarative.  It is used to search for inverse relations
    defined on an Entity before the relation is passed to Declarative.

    :param entity_base: The Declarative base class used to subclass the
        entity
    """

    global_counter = 0

    def __init__( self, entity_base ):
        self.entity_base = entity_base
        self.parent = None
        self.relationships = []
        self.has_pk = False
        self._pk_col_done = False
        self.builders = [] 
        self.constraints = []
        self.counter = EntityDescriptor.global_counter
        EntityDescriptor.global_counter += 1
        # set default value for other options
        for key, value in options.options_defaults.items():
            if isinstance( value, dict ):
                value = value.copy()
            setattr( self, key, value )        

    def set_entity( self, entity ):
        self.entity = entity
        self.module = sys.modules.get( entity.__module__ )
        self.tablename = entity.__tablename__
        #
        # verify if a primary key was set manually
        #
        for key, value in entity.__dict__.items():
            if isinstance( value, schema.Column ):
                if value.primary_key:
                    self.has_pk = True
        
    def add_builder( self, builder ):
	"""Add an `EntityBuilder`
	"""
	# builders have to be executed in the order they were
	# created
	bisect.insort( self.builders, builder )
	
    @property
    def primary_keys( self ):
        return self.entity.__table__.primary_key

    @property
    def table_fullname( self ):
        return self.entity.__tablename__

    @property
    def metadata( self ):
        return self.entity.__table__.metadata

    def create_non_pk_cols(self):
        self.call_builders( 'create_non_pk_cols' )

    def create_pk_cols( self ):
        """
        Create primary_key columns. That is, call the 'create_pk_cols'
        builders then add a primary key to the table if it hasn't already got
        one and needs one.

        This method is "semi-recursive" in some cases: it calls the
        create_keys method on ManyToOne relationships and those in turn call
        create_pk_cols on their target. It shouldn't be possible to have an
        infinite loop since a loop of primary_keys is not a valid situation.
        """
        self.call_builders( 'create_pk_cols' )
	
	if self._pk_col_done:
	    return
	
<<<<<<< HEAD
        base_descriptor = getattr( self.entity_base, '_descriptor', None )
=======
	base_descriptor = getattr( self.entity_base, '_descriptor', None )
	has_table = hasattr(self.entity, '__table__')
>>>>>>> 485afab6

        if not self.has_pk and base_descriptor == None and not has_table:
	    colname = options.DEFAULT_AUTO_PRIMARYKEY_NAME
	    builder = PrimaryKeyProperty()
	    builder.attach( self.entity, colname )
	    self.add_builder(builder)
	    builder.create_pk_cols()	    

        self._pk_col_done = True

    def create_properties(self):
        self.call_builders( 'create_properties' )        

    def create_tables(self):
        self.call_builders( 'create_tables' )

    def finalize(self):
        self.call_builders( 'finalize' )
        if self.order_by:
            mapper = orm.class_mapper( self.entity )
            mapper.order_by = self.translate_order_by( self.order_by )

    def add_column( self, key, col ):
        setattr( self.entity, key, col )
        if hasattr( col, 'primary_key' ) and col.primary_key:
            self.has_pk = True   

    def add_constraint( self, constraint ):
        self.constraints.append( constraint )            

    def append_constraints( self ): 
        table = orm.class_mapper( self.entity ).local_table
        for constraint in self.constraints:
            table.append_constraint( constraint )

    def get_inverse_relation( self, rel, check_reverse=True ):
        '''
        Return the inverse relation of rel, if any, None otherwise.
        '''
        matching_rel = None
        for other_rel in self.relationships:
            if rel.is_inverse( other_rel ):
                if matching_rel is None:
                    matching_rel = other_rel
                else:
                    raise Exception(
                        "Several relations match as inverse of the '%s' "
                        "relation in entity '%s'. You should specify "
                        "inverse relations manually by using the inverse "
                        "keyword."
                        % (rel.name, rel.entity.__name__))
        # When a matching inverse is found, we check that it has only
        # one relation matching as its own inverse. We don't need the result
        # of the method though. But we do need to be careful not to start an
        # infinite recursive loop.
        if matching_rel and check_reverse:
            rel.entity._descriptor.get_inverse_relation(matching_rel, False)

        return matching_rel

    def add_property( self, name, prop ):
        mapper = orm.class_mapper( self.entity )
        mapper.add_property( name, property )

    def call_builders(self, what):
        for builder in self.builders:
            if hasattr(builder, what):
                getattr(builder, what)()

    def find_relationship(self, name):
        for rel in self.relationships:
            if rel.name == name:
                return rel
        if self.parent:
            return self.parent._descriptor.find_relationship(name)
        else:
            return None    

    def translate_order_by( self, order_by ):
        if isinstance( order_by, six.string_types ):
            order_by = [order_by]

        order = []

        mapper = orm.class_mapper( self.entity )
        for colname in order_by:
            prop = mapper.columns[ colname.strip('-') ]
            if colname.startswith('-'):
                prop = sql.desc( prop )
            order.append( prop )

        return order        

class EntityMeta( DeclarativeMeta ):
    """Subclass of :class:`sqlalchmey.ext.declarative.DeclarativeMeta`.  This
    metaclass processes the Property and ClassMutator objects.
    """

    # new is called to create a new Entity class
    def __new__( cls, classname, bases, dict_ ):
        #
        # don't modify the Entity class itself
        #
        if classname != 'Entity':
            entity_base = None
            for base in bases:
                if hasattr(base, '_decl_class_registry'):
                    entity_base = base
                    break
            dict_['_descriptor'] = EntityDescriptor( entity_base )
            #
            # process the mutators
            #
            for mutator, args, kwargs in dict_.get( MUTATORS, [] ):
                mutator.process( dict_, *args, **kwargs )
            #
            # use default tablename if none set
            #
            if '__tablename__' not in dict_:
                dict_['__tablename__'] = classname.lower()
            if '__mapper_args__' not in dict_:
                dict_['__mapper_args__'] = dict()


        return super( EntityMeta, cls ).__new__( cls, classname, bases, dict_ )

    # init is called after the creation of the new Entity class, and can be
    # used to initialize it
    def __init__( cls, classname, bases, dict_ ):
        if '_descriptor' in dict_:
            descriptor = dict_['_descriptor']
            descriptor.set_entity( cls )
            for key, value in dict_.items():
                if isinstance( value, EntityBuilder ):
		    value.attach( cls, key )
		    descriptor.add_builder(value)
            cls._descriptor.create_pk_cols()
        #
        # Calling DeclarativeMeta's __init__ creates the mapper and
        # the table for this class
        #
        super( EntityMeta, cls ).__init__( classname, bases, dict_ )

        if '__table__' in cls.__dict__:
            setattr( cls, 'table', cls.__dict__['__table__'] )
	    
    def __setattr__(cls, key, value):
	if isinstance( value, EntityBuilder ):
	    if '__mapper__' in cls.__dict__:
		value.attach( cls, key )
		cls._descriptor.add_builder(value)
		value.create_pk_cols()
	else:
	    super(EntityMeta,cls).__setattr__(key,value)

#
# Keep these functions separated from EntityBase to be able
# to reuse them in parts unrelated to EntityBase
#

def update_or_create_entity( cls, data, surrogate = True ):
    mapper = orm.class_mapper( cls )
    pk_props = mapper.primary_key

    # if all pk are present and not None
    if not [1 for p in pk_props if data.get( p.key ) is None]:
        pk_tuple = tuple( [data[prop.key] for prop in pk_props] )
        record = cls.query.get(pk_tuple)
        if record is None:
            record = cls()
    else:
        if surrogate:
            record = cls()
        else:
            raise Exception("cannot create non surrogate without pk")
    dict_to_entity( record, data )
    return record

def dict_to_entity( entity, data ):
    """Update a mapped object with data from a JSON-style nested dict/list
    structure.

    :param entity: the Entity object into which to store the data
    :param data: a `dict` with data to store into the entity
    """
    # surrogate can be guessed from autoincrement/sequence but I guess
    # that's not 100% reliable, so we'll need an override

    mapper = orm.object_mapper( entity )

    for key, value in data.items():
        if isinstance( value, dict ):
            dbvalue = getattr( entity, key )
            rel_class = mapper.get_property(key).mapper.class_
            pk_props = orm.class_mapper( rel_class ).primary_key

            # If the data doesn't contain any pk, and the relationship
            # already has a value, update that record.
            if not [1 for p in pk_props if p.key in data] and \
               dbvalue is not None:
                dict_to_entity( dbvalue, value )
            else:
                record = update_or_create_entity( rel_class, value)
                setattr(entity, key, record)
        elif isinstance(value, list) and \
             value and isinstance(value[0], dict):

            rel_class = mapper.get_property(key).mapper.class_
            new_attr_value = []
            for row in value:
                if not isinstance(row, dict):
                    raise Exception(
                        'Cannot send mixed (dict/non dict) data '
                        'to list relationships in from_dict data.')
                record = update_or_create_entity( rel_class, row)
                new_attr_value.append(record)
            setattr(entity, key, new_attr_value)
        else:
            setattr(entity, key, value)
<<<<<<< HEAD

def entity_to_dict( entity, deep = {}, exclude = []  ):
    """Generate a JSON-style nested dict/list structure from an object."""

=======
    
def entity_to_dict( entity, deep = {}, exclude = [], deep_primary_key=False ):
    """Generate a JSON-style nested dict/list structure from an object.
    
    :param deep_primary_key: when related objects are generated, preserve
        the primary key of those related objects
    """
    
>>>>>>> 485afab6
    mapper = orm.object_mapper( entity )

    col_prop_names = [p.key for p in mapper.iterate_properties \
                      if isinstance(p, orm.properties.ColumnProperty)]
    data = dict([(name, getattr(entity, name))
                 for name in col_prop_names if name not in exclude])
<<<<<<< HEAD

    for rname, rdeep in deep.items():
=======
    for rname, rdeep in deep.iteritems():
>>>>>>> 485afab6
        dbdata = getattr(entity, rname)
        prop = mapper.get_property( rname )
        fks = prop.remote_side
        #FIXME: use attribute names (ie coltoprop) instead of column names
	remote_exclude = exclude + [ c.name for c in fks ]
	if prop.direction==orm.interfaces.MANYTOONE and deep_primary_key:
	    remote_exclude = exclude
        if dbdata is None:
            data[rname] = None            
        elif isinstance(dbdata, list):            
            data[rname] = [ entity_to_dict( o, rdeep, remote_exclude, deep_primary_key ) for o in dbdata ]
        else:
<<<<<<< HEAD
            data[rname] = entity_to_dict( dbdata, rdeep, remote_exclude )

=======
            data[rname] = entity_to_dict( dbdata, rdeep, remote_exclude, deep_primary_key )
    
>>>>>>> 485afab6
    return data    

class EntityBase( object ):
    """A declarative base class that adds some methods that used to be
    available in Elixir"""

    def __init__( self, *args, **kwargs ): 
	session = kwargs.pop('_session', None)
        _declarative_constructor( self, *args, **kwargs )
        # due to cascading rules and a constructor argument, the object might
        # allready be in a session
        if orm.object_session( self ) == None:
	    if session==None:
		session=Session()
	    session.add( self ) 

    #
    # methods below were copied from camelot.core.orm to mimic the Elixir Entity
    # behavior
    #

    def set( self, **kwargs ):
        for key, value in kwargs.items():
            setattr( self, key, value )

    @classmethod
    def update_or_create( cls, data, surrogate = True ):
        return update_or_create_entity( cls, data, surrogate )

    def from_dict( self, data ):
        """
        Update a mapped class with data from a JSON-style nested dict/list
        structure.
        """
        return dict_to_entity( self, data )

    def to_dict( self, deep = {}, exclude = [], deep_primary_key=False ):
        """Generate a JSON-style nested dict/list structure from an object."""
        return entity_to_dict( self, deep, exclude, deep_primary_key )

    # session methods
    def flush(self, *args, **kwargs):
        return orm.object_session(self).flush([self], *args, **kwargs)

    def delete(self, *args, **kwargs):
        return orm.object_session(self).delete(self, *args, **kwargs)

    def expire(self, *args, **kwargs):
        return orm.object_session(self).expire(self, *args, **kwargs)

    def refresh(self, *args, **kwargs):
        return orm.object_session(self).refresh(self, *args, **kwargs)

    def expunge(self, *args, **kwargs):
        return orm.object_session(self).expunge(self, *args, **kwargs)

    @hybrid.hybrid_property
    def query( self ):
        return Session().query( self.__class__ )

    @query.expression
    def query_expression( cls ):
        return Session().query( cls )

    @classmethod
    def get_by(cls, *args, **kwargs):
        """
        Returns the first instance of this class matching the given criteria.
        This is equivalent to:
        session.query(MyClass).filter_by(...).first()
        """
        return Session().query( cls ).filter_by(*args, **kwargs).first()

    @classmethod
    def get(cls, *args, **kwargs):
        """
        Return the instance of this class based on the given identifier,
        or None if not found. This is equivalent to:
        session.query(MyClass).get(...)
        """
        return Session().query( cls ).get(*args, **kwargs)<|MERGE_RESOLUTION|>--- conflicted
+++ resolved
@@ -121,12 +121,8 @@
 	if self._pk_col_done:
 	    return
 	
-<<<<<<< HEAD
         base_descriptor = getattr( self.entity_base, '_descriptor', None )
-=======
-	base_descriptor = getattr( self.entity_base, '_descriptor', None )
 	has_table = hasattr(self.entity, '__table__')
->>>>>>> 485afab6
 
         if not self.has_pk and base_descriptor == None and not has_table:
 	    colname = options.DEFAULT_AUTO_PRIMARYKEY_NAME
@@ -346,33 +342,21 @@
             setattr(entity, key, new_attr_value)
         else:
             setattr(entity, key, value)
-<<<<<<< HEAD
-
-def entity_to_dict( entity, deep = {}, exclude = []  ):
-    """Generate a JSON-style nested dict/list structure from an object."""
-
-=======
-    
+
 def entity_to_dict( entity, deep = {}, exclude = [], deep_primary_key=False ):
     """Generate a JSON-style nested dict/list structure from an object.
     
     :param deep_primary_key: when related objects are generated, preserve
         the primary key of those related objects
     """
-    
->>>>>>> 485afab6
+
     mapper = orm.object_mapper( entity )
 
     col_prop_names = [p.key for p in mapper.iterate_properties \
                       if isinstance(p, orm.properties.ColumnProperty)]
     data = dict([(name, getattr(entity, name))
                  for name in col_prop_names if name not in exclude])
-<<<<<<< HEAD
-
     for rname, rdeep in deep.items():
-=======
-    for rname, rdeep in deep.iteritems():
->>>>>>> 485afab6
         dbdata = getattr(entity, rname)
         prop = mapper.get_property( rname )
         fks = prop.remote_side
@@ -385,13 +369,8 @@
         elif isinstance(dbdata, list):            
             data[rname] = [ entity_to_dict( o, rdeep, remote_exclude, deep_primary_key ) for o in dbdata ]
         else:
-<<<<<<< HEAD
-            data[rname] = entity_to_dict( dbdata, rdeep, remote_exclude )
-
-=======
             data[rname] = entity_to_dict( dbdata, rdeep, remote_exclude, deep_primary_key )
-    
->>>>>>> 485afab6
+
     return data    
 
 class EntityBase( object ):
