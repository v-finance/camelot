--- conflicted
+++ resolved
@@ -43,12 +43,7 @@
 
 from ...core.qt import QtCore, QtGui, Qt, py_to_variant, variant_to_py
 from camelot.core.exception import log_programming_error
-<<<<<<< HEAD
 from camelot.core.utils import is_deleted
-from camelot.view.art import Icon
-=======
-from camelot.core.utils import is_deleted, variant_to_pyobject
->>>>>>> 3754eb59
 from camelot.view.fifo import Fifo
 from camelot.view.remote_signals import get_signal_handler
 from camelot.view.model_thread import object_thread, \
@@ -172,35 +167,16 @@
     def get_object( self ):
         return self.obj
 
-<<<<<<< HEAD
 class CollectionProxy( QtGui.QIdentityProxyModel ):
-    """The CollectionProxy contains a limited copy of the data in the actual
-    collection, usable for fast visualisation in a QTableView
-
-    the CollectionProxy has some class attributes that can be overwritten when
-    subclassing it :
-=======
-class CollectionProxy( QtGui.QProxyModel ):
     """The :class:`CollectionProxy` contains a limited copy of the data in the
     actual collection, usable for fast visualisation in a 
     :class:`QtGui.QTableView`
->>>>>>> 3754eb59
 
     The behavior of the :class:`QtGui.QTableView`, such as what happens when the
     user clicks on a row is defined in the :class:`ObjectAdmin` class.
 
     """
 
-<<<<<<< HEAD
-    header_icon = Icon( 'tango/16x16/places/folder.png' )
-
-    item_delegate_changed_signal = QtCore.pyqtSignal()
-=======
-    _header_font = QtGui.QApplication.font()
-    _header_font_required = QtGui.QApplication.font()
-    _header_font_required.setBold( True )
-
->>>>>>> 3754eb59
     row_changed_signal = QtCore.pyqtSignal(int, int, int)
     exception_signal = QtCore.pyqtSignal(object)
     rows_removed_signal = QtCore.pyqtSignal()
@@ -250,19 +226,8 @@
         self._vertical_header_height = vertical_header_font_height * self.admin.lines_per_row + 10
         self.vertical_header_size =  QtCore.QSize( 16 + 10,
                                                    self._vertical_header_height )
-<<<<<<< HEAD
-        self.iconSize = QtCore.QSize( vertical_header_font_height,
-                                      vertical_header_font_height )
-        if self.header_icon:
-            self.form_icon = py_to_variant( self.header_icon.getQIcon().pixmap( self.iconSize ) )
-        else:
-            self.form_icon = py_to_variant()
-        self.validator = admin.get_validator( self )
-        self._collection_getter = collection_getter or (lambda:[])
-=======
         self.validator = admin.get_validator(self)
         self._collection_getter = lambda:[]
->>>>>>> 3754eb59
         self.flush_changes = flush_changes
         self.mt = get_model_thread()
         # Set database connection and load data
@@ -545,56 +510,25 @@
         #
         # this loop can take a while to complete, so processEvents is called regulary
         #
-<<<<<<< HEAD
+        font_metrics = QtGui.QFontMetrics(self._header_font_required)
+        char_width = font_metrics.averageCharWidth()
         source_model = self.sourceModel()
-        source_model.setColumnCount(len(self._columns))
-        for i, c in enumerate( self._columns ):
+        for i, (field_name, fa) in enumerate( self._columns ):
+            verbose_name = six.text_type(fa['name'])
             set_header_data = functools.partial(source_model.setHeaderData,
                                                 i,
                                                 Qt.Horizontal)
-            field_name = c[0]
             #
             # Set the header data
             #
-            set_header_data(py_to_variant( six.text_type(c[1]['name']) ),
+            set_header_data(py_to_variant( verbose_name ),
                             Qt.DisplayRole)
-            if c[1].get( 'nullable', True ) == False:
+            if fa.get( 'nullable', True ) == False:
                 set_header_data(self._header_font_required, Qt.FontRole)
-=======
-        font_metrics = QtGui.QFontMetrics(self._header_font_required)
-        char_width = font_metrics.averageCharWidth()
-        for i, (field_name, fa) in enumerate( self._columns ):
-            verbose_name = unicode(fa['name'])
-            #
-            # Set the header data
-            #
-            header_item = QtGui.QStandardItem()
-            header_item.setData( QtCore.QVariant(verbose_name),
-                                 Qt.DisplayRole )
-            if fa.get( 'nullable', True ) == False:
-                header_item.setData( self._header_font_required,
-                                     Qt.FontRole )
->>>>>>> 3754eb59
             else:
                 set_header_data(self._header_font, Qt.FontRole)
 
-<<<<<<< HEAD
             settings_width = int( variant_to_py( self.settings.value( field_name, 0 ) ) )
-            label_size = QtGui.QFontMetrics( self._header_font_required ).size( Qt.TextSingleLine, six.text_type(c[1]['name']) + u' ' )
-            minimal_widths = [ label_size.width() + 10 ]
-            if 'minimal_column_width' in c[1]:
-                minimal_widths.append( self._header_font_metrics.averageCharWidth() * c[1]['minimal_column_width'] )
-            delegate = delegate_manager.get_column_delegate(i)
-            if c[1].get('editable', True) != False:
-                minimal_widths.append( delegate.sizeHint( option, index ).width() )
-            column_width = c[1].get( 'column_width', None )
-            if column_width != None:
-                minimal_widths = [ self._header_font_metrics.averageCharWidth() * column_width ]
-            if settings_width:
-                set_header_data( py_to_variant( QtCore.QSize( settings_width, self._horizontal_header_height ) ),
-                                 Qt.SizeHintRole )
-=======
-            settings_width = int( variant_to_pyobject( self.settings.value( field_name, 0 ) ) )
             label_size = font_metrics.size(Qt.TextSingleLine, verbose_name+u' ')
             length = fa.get('length', 0) or 0
             minimal_widths = [label_size.width()+15, char_width*length]
@@ -604,9 +538,8 @@
             if column_width is not None:
                 minimal_widths = [char_width * column_width ]
             if settings_width > 0:
-                header_item.setData( QtCore.QVariant( QtCore.QSize( settings_width, self._horizontal_header_height ) ),
-                                     Qt.SizeHintRole )
->>>>>>> 3754eb59
+                set_header_data( py_to_variant( QtCore.QSize( settings_width, self._horizontal_header_height ) ),
+                                 Qt.SizeHintRole )
             else:
                 set_header_data( py_to_variant( QtCore.QSize( max( minimal_widths ), self._horizontal_header_height ) ),
                                  Qt.SizeHintRole )
