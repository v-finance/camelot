--- conflicted
+++ resolved
@@ -70,636 +70,8 @@
 invalid_item.roles[FocusPolicyRole] = Qt.FocusPolicy.NoFocus
 invalid_item.roles[VisibleRole] = True
 invalid_item.roles[NullableRole] = True
-<<<<<<< HEAD
+invalid_item.roles[IsStatusRole] = False
 
-
-class UpdateMixin(object):
-
-    @classmethod
-    def field_action_model_context(cls, model_context, obj, field_attributes):
-        field_name = field_attributes['field_name']
-        field_action_model_context = FieldActionModelContext(model_context.admin)
-        field_action_model_context.field = field_name
-        field_action_model_context.value = strip_data_from_object(obj, [field_name])[0]
-        field_action_model_context.field_attributes = field_attributes
-        field_action_model_context.obj = obj
-        return field_action_model_context
-
-    def add_data(self, model_context, row, columns, obj, data):
-        """Add data from object o at a row in the cache
-        :param row: the row in the cache into which to add data
-        :param columns: the columns for which data should be added
-        :param obj: the object from which to strip the data
-        :param data: fill the data cache, otherwise only fills the header cache
-        :return: the changes to the item model
-        """
-        admin = model_context.admin
-        static_field_attributes = model_context.static_field_attributes
-        column_names = [model_context.static_field_attributes[column]['field_name'] for column in columns]
-        action_state = None
-        logger.debug('add data for row {0}'.format(row))
-        # @todo static field attributes should be cached ??
-        is_object_valid = True
-        if (admin.is_readable( obj ) and (data==True) and (obj is not None)):
-            row_data = {column:data for column, data in zip(columns, strip_data_from_object(obj, column_names))}
-            dynamic_field_attributes ={column:fa for column, fa in zip(columns, admin.get_dynamic_field_attributes(obj, column_names))}
-            if admin.list_action:
-                model_context.obj = obj
-                model_context.current_row = row
-                action_state = admin.list_action.get_state(model_context)
-        else:
-            row_data = {column:None for column in columns}
-            dynamic_field_attributes = {column:{'editable':False} for column in columns}
-            is_object_valid = False
-        # keep track of the columns that changed, to limit the
-        # number of editors/cells that need to be updated
-        changed_columns = set()
-        changed_columns.update(model_context.edit_cache.add_data(row, obj, row_data))
-        changed_columns.update(model_context.attributes_cache.add_data(row, obj, dynamic_field_attributes))
-        
-        # FIXME: The caching does not always seem to work
-        #        When an object becomes valid, the action states of a field can change
-        #        but the cache does not seem to handle this...
-        changed_columns.update(columns)
-        
-        changed_ranges = []
-        if row is not None:
-            items = []
-            locale = model_context.locale
-            for column in changed_columns:
-                if is_object_valid:
-                    # copy to make sure the original dict can be reused in
-                    # subsequent calls
-                    field_attributes = dict(static_field_attributes[column])
-                    # the dynamic attributes might update the static attributes,
-                    # if get_dynamic_field_attributes is overwritten, like in
-                    # the case of the EntityAdmin setting the onetomany fields
-                    # to not editable for objects that are not persistent
-                    field_attributes.update(dynamic_field_attributes[column])
-                    delegate = field_attributes['delegate']
-                    field_action_model_context = self.field_action_model_context(
-                        model_context, obj, field_attributes
-                    )
-                    item = delegate.get_standard_item(locale, field_action_model_context)
-                else:
-                    item = DataCell(**asdict(invalid_item))
-                # remove roles with None values
-                item.roles = { role: value for role, value in item.roles.items() if value is not None}
-                item.row = row
-                item.column = column
-                items.append(item)
-            try:
-                verbose_identifier = admin.get_verbose_identifier(obj)
-            except (Exception, RuntimeError, TypeError, NameError) as e:
-                message = "could not get verbose identifier of object of type %s"%(obj.__class__.__name__)
-                log_programming_error(logger,
-                                      message,
-                                      exc_info=e)
-                verbose_identifier = u''
-            valid = False
-            message = None
-            if is_object_valid:
-                for message in model_context.validator.validate_object(obj):
-                    break
-                else:
-                    valid = True
-            header_item = DataRowHeader()
-            header_item.row = row
-            header_item.object = id(obj)
-            header_item.verbose_identifier = verbose_identifier
-            header_item.valid = valid
-            header_item.message = message
-            if action_state is not None:
-                header_item.tool_tip = action_state.tooltip
-                header_item.display = str(action_state.verbose_name)
-                # The decoration role contains the icon as a QPixmap which is used in the old table view.
-                header_item.decoration = action_state.icon
-                if action_state.icon is not None:
-                    # The whatsThis role contains the icon name which is used in the QML table view.
-                    # (note: user roles can't be used in a QML VerticalHeaderView)
-                    header_item.icon_name = action_state.icon.name
-            changed_ranges.append((row, header_item, items))
-        return changed_ranges
-
-
-class ChangeSelection(Action):
-
-    name = 'change_selection'
-
-    def model_run(self, model_context, mode):
-        from camelot.view import action_steps
-        # validate & set current_row
-        model_context.current_row = None
-        if mode['current_row'] is not None:
-            current_obj = model_context.get_object(mode['current_row'])
-            if id(current_obj) == mode['current_row_id']:
-                model_context.current_row = mode['current_row']
-            else:
-                logger.error('Invalid current_row_id used for selection')
-        # validate & set selected rows
-        model_context.selected_rows = []
-        if len(mode['selected_rows']) == len(mode['selected_rows_ids']):
-            for i in range(len(mode['selected_rows'])):
-                row_range = mode['selected_rows'][i]
-                row_range_ids = mode['selected_rows_ids'][i]
-                # -1 is a sentinal value which can be used to construct python slice like selections.
-                begin_valid = True
-                if row_range[0] == -1:
-                    row_range[0] = 0
-                else:
-                    begin_obj = model_context.get_object(row_range[0])
-                    begin_valid = id(begin_obj) == row_range_ids[0]
-                end_valid = True
-                if row_range[1] == -1:
-                    row_range[1] = len(model_context.proxy) - 1
-                else:
-                    end_obj = model_context.get_object(row_range[1])
-                    end_valid = id(end_obj) == row_range_ids[1]
-                if begin_valid and end_valid:
-                    model_context.selected_rows.append(row_range)
-                else:
-                    logger.error('Invalid selected_rows_ids used for selection')
-
-        model_context.current_column = mode['current_column']
-        model_context.current_field_name = mode['current_field_name']
-        model_context.collection_count = len(model_context.proxy)
-        model_context.selection_count = 0
-        for row_range in model_context.selected_rows:
-            model_context.selection_count += (row_range[1] - row_range[0]) + 1
-        action_states = []
-        for action_route in mode['action_routes']:
-            action = initial_naming_context.resolve(tuple(action_route))
-            state = action.get_state(model_context)
-            action_states.append((action_route, state))
-        yield action_steps.ChangeSelection(action_states)
-
-changeselection_name = crud_action_context.bind(ChangeSelection.name, ChangeSelection(), True)
-
-class Completion(Action):
-
-    name = 'completion'
-
-    def model_run(self, model_context, mode):
-        from camelot.view import action_steps
-        row = mode['row']
-        column = mode['column']
-        prefix = mode['prefix']
-        field_name = model_context.static_field_attributes[column]['field_name']
-        admin = model_context.static_field_attributes[column]['admin']
-        object_slice = list(model_context.proxy[row:row+1])
-        if not len(object_slice):
-            logger.error('Cannot generate completions : no object in row {0}'.format(row))
-            return
-        obj = object_slice[0]
-        completions = model_context.admin.get_completions(
-            obj,
-            field_name,
-            prefix,
-        )
-
-        # Empty if the field does not support autocompletions
-        completions = [
-            action_steps.CompletionValue(
-                value=initial_naming_context._bind_object(obj),
-                verbose_name=admin.get_verbose_search_identifier(obj),
-                tooltip='id: %s' % (admin.primary_key(obj)))
-            for obj in completions] if completions is not None else []
-        yield action_steps.Completion(row, column, prefix, completions)
-
-    def __repr__(self):
-        return '{0.__class__.__name__}'.format(self)
-
-completion_name = crud_action_context.bind(Completion.name, Completion(), True)
-
-
-class RowCount(Action):
-
-    name = 'row_count'
-
-    def clear_cache(self, model_context):
-        # clear the whole cache, there might be more efficient means to 
-        # do this.
-        #
-        # clearing the cache also clears the data on which columns and rows
-        # are visible in the model.  this used to be done on each row count,
-        # but spurious row counts thus cause this data to be gone, causing
-        # wrong subsequent updates to one2 many views.
-        #
-        model_context.edit_cache = ValueCache(model_context.edit_cache.max_entries)
-        model_context.attributes_cache = ValueCache(model_context.attributes_cache.max_entries)
-
-    def model_run(self, model_context, mode):
-        from camelot.view import action_steps
-        rows = len(model_context.proxy)
-        yield action_steps.RowCount(rows)
-
-rowcount_name = crud_action_context.bind(RowCount.name, RowCount(), True)
-
-class Refresh(RowCount):
-
-    name = 'refresh'
-
-    def model_run(self, model_context, mode):
-        self.clear_cache(model_context)
-        # @todo : rowcount could be send immediately, but for now this would
-        # trigger an infinte client side loop
-        #yield from super().model_run(model_context, mode)
-
-refresh_name = crud_action_context.bind(Refresh.name, Refresh(), True)
-
-class Update(Action, UpdateMixin):
-
-    name = 'update'
-
-    def model_run(self, model_context, mode):
-        changed_ranges = []
-        from camelot.view import action_steps
-        objects_name = tuple(mode['objects'])
-        try:
-            objects = initial_naming_context.resolve(objects_name)
-        except NameNotFoundException:
-            logger.warn('received update request for non existing objects : {}'.format(objects_name))
-            yield action_steps.UpdateProgress(text='Updating view failed')
-            return
-        for obj in objects:
-            try:
-                row = model_context.proxy.index(obj)
-            except ValueError:
-                continue
-            #
-            # Because the entity is updated, it might no longer be in our
-            # collection, therefore, make sure we don't access the collection
-            # to strip data of the entity
-            #
-            columns = tuple(model_context.edit_cache.get_data(row).keys())
-            if len(columns):
-                logger.debug('evaluate changes in row {0}, column {1} to {2}'.format(row, min(columns), max(columns)))
-            else:
-                logger.debug('evaluate changes in row {0}'.format(row))
-            changed_ranges.extend(self.add_data(model_context, row, columns, obj, True))
-        yield action_steps.Update(changed_ranges)
-
-    def __repr__(self):
-        return '{0.__class__.__name__}'.format(self)
-
-update_name = crud_action_context.bind(Update.name, Update(), True)
-
-
-class Created(Action, UpdateMixin):
-    """
-    Does not subclass RowCount, because row count will reset the whole edit
-    cache.
-
-    When a created object is detected simply update the row of this object,
-    assuming other objects have not been changed position.
-    """
-
-    name = 'created'
-
-    def model_run(self, model_context, mode):
-        from camelot.view import action_steps
-        # the proxy cannot return it's length including the new object before
-        # the new object has been indexed
-        objects = initial_naming_context.resolve(tuple(mode['objects']))
-        changed_ranges = []
-        for obj in objects:
-            try:
-                row = model_context.proxy.index(obj)
-            except ValueError:
-                continue
-            columns = tuple(range(len(model_context.static_field_attributes)))
-            changed_ranges.extend(self.add_data(model_context, row, columns, obj, True))
-        yield action_steps.Created(changed_ranges) 
-
-    def __repr__(self):
-        return '{0.__class__.__name__}'.format(self)
-
-created_name = crud_action_context.bind(Created.name, Created(), True)
-
-
-class Deleted(RowCount, UpdateMixin):
-
-    name = 'deleted'
-
-    def model_run(self, model_context, mode):
-        from camelot.view import action_steps
-        row = None
-        objects_to_remove = set()
-        changed_ranges = []
-        #
-        # the object might or might not be in the proxy when the
-        # deletion is handled
-        #
-        objects = initial_naming_context.resolve(tuple(mode['objects']))
-        for obj in objects:
-            try:
-                row = model_context.proxy.index(obj)
-            except ValueError:
-                continue
-            objects_to_remove.add(obj)
-            #
-            # If the object was valid, the header item should be updated
-            # make sure all views know the validity of the row has changed
-            #
-            header_item = DataRowHeader()
-            header_item.row = row
-            header_item.object = None
-            header_item.verbose_identifier = u''
-            header_item.valid = True
-            changed_ranges.append((row, header_item, tuple()))
-        #
-        # if the object that is going to be deleted is in the proxy, the
-        # proxy might be unaware of the deleting, so remove the object from
-        # the proxy
-        for obj in objects_to_remove:
-            model_context.proxy.remove(obj)
-        # update before changing the rowcount, otherwise the update might
-        # modify the rowcount again
-        yield action_steps.Update(changed_ranges)
-        #
-        # when it's no longer in the proxy, the len of the proxy will be
-        # different from the one of the view
-        #
-        rows = len(model_context.proxy)
-        if (row is not None) or (rows != mode['rows']):
-            # but updating the view is only needed if the rows changed
-            self.clear_cache(model_context)
-            yield from super().model_run(model_context, mode)
-
-deleted_name = crud_action_context.bind(Deleted.name, Deleted(), True)
-
-
-class RowData(Update):
-
-    name = 'row_data'
-
-    def offset_and_limit_rows_to_get(self, rows):
-        """From the current set of rows to get, find the first
-        continuous range of rows that should be fetched.
-        :return: (offset, limit)
-        """
-        offset, limit, i = 0, 0, 0
-        rows_to_get = list(rows)
-        #
-        # see if there is anything left to do
-        #
-        try:
-            if len(rows_to_get):
-                rows_to_get.sort()
-                offset = rows_to_get[0]
-                #
-                # find first discontinuity
-                #
-                for i in range(offset, rows_to_get[-1]+1):
-                    if rows_to_get[i-offset] != i:
-                        break
-                limit = i - offset + 1
-        except IndexError as e:
-            logger.error('index error with rows_to_get %s'%str(rows_to_get), exc_info=e)
-            raise e
-        return (offset, limit)
-
-    def model_run(self, model_context, mode):
-        from camelot.view import action_steps
-        rows = mode["rows"]
-        columns = mode["columns"]
-        offset, limit = self.offset_and_limit_rows_to_get(rows)
-        changed_ranges = []
-        for obj in list(model_context.proxy[offset:offset+limit]):
-            row = model_context.proxy.index(obj)
-            changed_ranges.extend(self.add_data(model_context, row, columns, obj, True))
-        yield action_steps.Update(changed_ranges)
-
-    def __repr__(self):
-        return '{0.__class__.__name__}'.format(self)
-
-rowdata_name = crud_action_context.bind(RowData.name, RowData(), True)
-
-
-class SetColumns(Action):
-
-    name = 'set_columns'
-
-    def __repr__(self):
-        return '{0.__class__.__name__}'.format(self)
-
-    def model_run(self, model_context, mode):
-        from camelot.view import action_steps
-        columns = list(mode)
-        model_context.static_field_attributes = list(
-            model_context.admin.get_static_field_attributes(columns)
-        )
-        # creating the header items should be done here instead of in the gui
-        # run
-        #static_field_attributes = list()
-        #future code
-        #for fa in model_context.static_field_attributes:
-            #included_attrs = ['name', 'field_name', 'editable', 'nullable', 'colmn_width']
-            #static_field_attributes.append({attr: fa[attr] for attr in included_attrs})
-        yield action_steps.SetColumns(model_context.admin, model_context.static_field_attributes)
-
-setcolumns_name = crud_action_context.bind(SetColumns.name, SetColumns(), True)
-
-
-class ChangedObjectMixin(object):
-
-    def add_changed_object(
-        self, model_context, depending_objects_before_change,
-        obj,
-        created_objects, updated_objects, deleted_objects):
-        """
-        Add the changed object and row to the changed_ranges, created_objects etc.
-        """
-        from sqlalchemy.exc import DatabaseError
-        admin = model_context.admin
-        subsystem_obj = admin.get_subsystem_object(obj)
-        for message in model_context.validator.validate_object(obj):
-            break
-        else:
-            # save the state before the update
-            was_persistent = admin.is_persistent(obj)
-            try:
-                admin.flush(obj)
-            except DatabaseError as e:
-                #@todo: when flushing fails ??
-                logger.error( 'Programming Error, could not flush object', exc_info = e )
-            if was_persistent is False:
-                created_objects.add(subsystem_obj)
-        updated_objects.add(subsystem_obj)
-        updated_objects.add(obj)
-        depending_objects = depending_objects_before_change.union(set(admin.get_depending_objects(obj)))
-        for depending_object in depending_objects:
-            related_admin = admin.get_related_admin(type(depending_object))
-            if related_admin.is_deleted(depending_object):
-                deleted_objects.update({depending_object})
-            else:
-                updated_objects.update({depending_object})
-
-
-class SetData(Update, ChangedObjectMixin):
-
-    name = 'set_data'
-
-    def model_run(self, model_context, mode):
-        from camelot.view import action_steps
-        grouped_requests = collections.defaultdict( list )
-        updated_objects, created_objects, deleted_objects = set(), set(), set()
-        for row, obj_id, column, value in mode:
-            grouped_requests[(row, obj_id)].append((column, value))
-        admin = model_context.admin
-        for (row, obj_id), request_group in grouped_requests.items():
-            object_slice = list(model_context.proxy[row:row+1])
-            if not len(object_slice):
-                logger.error('Cannot set data : no object in row {0}'.format(row))
-                continue
-            obj = object_slice[0]
-            if not (id(obj)==obj_id):
-                logger.warn('Cannot set data : object in row {0} is inconsistent with view, {1} vs {2}'.format(row, id(obj), obj_id))
-                continue
-            #
-            # the object might have been deleted while an editor was open
-            # 
-            if admin.is_deleted(obj):
-                continue
-            changed = False
-            for column, value in request_group:
-
-                static_field_attributes = model_context.static_field_attributes[column]
-                field_name = static_field_attributes['field_name']
-
-                logger.debug( 'set data for row %s;col %s' % ( row, column ) )
-
-                new_value = initial_naming_context.resolve(tuple(value))
-                old_value = getattr(obj, field_name)
-                depending_objects_before_set = set(admin.get_depending_objects(obj))
-                value_changed = ( new_value != old_value )
-                #
-                # In case the field is a key in a storage, it cannot be changed.
-                # through the editor. VFIN-2494
-                #
-                if static_field_attributes.get('storage', False):
-                    value_changed = False
-                #
-                # In case the attribute is a OneToMany or ManyToMany, we cannot simply compare the
-                # old and new value to know if the object was changed, so we'll
-                # consider it changed anyway
-                #
-                direction = static_field_attributes.get( 'direction', None )
-                if direction in ( 'manytomany', 'onetomany' ):
-                    value_changed = True
-                if value_changed is not True:
-                    continue
-                #
-                # now check if this column is editable, since editable might be
-                # dynamic and change after every change of the object
-                #
-                fields = [field_name]
-                for fa in admin.get_dynamic_field_attributes(obj, fields):
-                    # if editable is not in the field_attributes dict, it wasn't
-                    # dynamic but static, so earlier checks should have 
-                    # intercepted this change
-                    if fa.get('editable', True) == True:
-                        # interrupt inner loop, so outer loop can be continued
-                        break
-                else:
-                    continue
-                # update the model
-                try:
-                    admin.set_field_value(obj, field_name, new_value)
-                    #
-                    # setting this attribute, might trigger a default function 
-                    # to return a value, that was not returned before
-                    #
-                    admin.set_defaults(obj)
-                except AttributeError as e:
-                    logger.error( u"Can't set attribute %s to %s" % ( field_name, str( new_value ) ), exc_info = e )
-                except TypeError:
-                    # type error can be raised in case we try to set to a collection
-                    pass
-                changed = value_changed or changed
-            if changed:
-                self.add_changed_object(
-                    model_context, depending_objects_before_set, obj,
-                    created_objects, updated_objects, deleted_objects
-                )
-        created_objects = tuple(created_objects)
-        updated_objects = tuple(updated_objects)
-        deleted_objects = tuple(deleted_objects)
-        yield action_steps.CreateUpdateDelete(
-            objects_created=created_objects,
-            objects_updated=updated_objects,
-            objects_deleted=deleted_objects,
-        )
-
-setdata_name = crud_action_context.bind(SetData.name, SetData(), True)
-
-
-class Sort(RowCount):
-
-    name = 'sort'
-
-    def model_run(self, model_context, mode):
-        column, order = mode
-        field_name = model_context.static_field_attributes[column]['field_name']
-        model_context.proxy.sort(field_name, order!=Qt.SortOrder.AscendingOrder.value)
-        self.clear_cache(model_context)
-        yield from super().model_run(model_context, mode)
-
-    def __repr__(self):
-        return '{0.__class__.__name__}'.format(self)
-
-sort_name = crud_action_context.bind(Sort.name, Sort(), True)
-
-
-class RunFieldAction(Action, ChangedObjectMixin, UpdateMixin):
-
-    name = 'field_action'
-
-    def model_run(self, model_context, mode):
-        from camelot.view import action_steps
-        row = mode['row']
-        column = mode['column']
-        obj_id = mode['object']
-        action_route = mode['action_route']
-        action_mode = mode['action_mode']
-        object_slice = list(model_context.proxy[row:row+1])
-        if not len(object_slice):
-            logger.error('Cannot run field action : no object in row {0}'.format(row))
-            return
-        obj = object_slice[0]
-        if not (id(obj)==obj_id):
-            logger.warn('Cannot run field action : object in row {0} is inconsistent with view, {1} vs {2}'.format(row, id(obj), obj_id))
-            return
-        depending_objects_before_change = set(model_context.admin.get_depending_objects(obj))
-        static_field_attributes = model_context.static_field_attributes[column]
-        action = initial_naming_context.resolve(tuple(action_route))
-        # @todo : should include dynamic field attributes, but those are not
-        # yet used in any of the field actions
-        field_action_model_context = self.field_action_model_context(
-            model_context, obj, static_field_attributes
-        )
-        field_action_model_context.field_attributes = static_field_attributes
-        yield from action.model_run(field_action_model_context, action_mode)
-        new_value = getattr(obj, static_field_attributes['field_name'])
-        if field_action_model_context.value != new_value:
-            updated_objects, created_objects, deleted_objects = set(), set(), set()
-            self.add_changed_object(
-                model_context, depending_objects_before_change, obj,
-                created_objects, updated_objects, deleted_objects
-            )
-            created_objects = tuple(created_objects)
-            updated_objects = tuple(updated_objects)
-            deleted_objects = tuple(deleted_objects)
-            yield action_steps.CreateUpdateDelete(
-                objects_created=created_objects,
-                objects_updated=updated_objects,
-                objects_deleted=deleted_objects,
-            )
-
-runfieldaction_name = crud_action_context.bind(RunFieldAction.name, RunFieldAction(), True)
-=======
-invalid_item.roles[IsStatusRole] = False
->>>>>>> f5c5dcb3
 
 
 @dataclass
