--- conflicted
+++ resolved
@@ -54,23 +54,16 @@
             'minimum': minimum if minimum is not None else constants.camelot_minfloat,
             'maximum': maximum if maximum is not None else constants.camelot_maxfloat,
         })
-<<<<<<< HEAD
         item = super(FloatDelegate, cls).get_standard_item(locale, model_context)
         precision = model_context.field_attributes.get('precision', 2)
-        if model_context.value is not None:
-            value_str = str(
-                locale.toString(float(model_context.value), 'f', precision)
-=======
-        item = super(FloatDelegate, cls).get_standard_item(locale, value, fa_values)
-        precision = fa_values.get('precision', 2)
         # Set default precision of 2 when precision is undefined, instead of using the default argument of the dictionary's get method,
         # as that only handles the precision key not being present, not it being explicitly set to None.
         if precision is None:
             precision = 2
-        if value is not None:
-            value_str = six.text_type(
-                locale.toString(float(value), 'f', precision)
->>>>>>> d522f90e
+        if model_context.value is not None:
+            value_str = str(
+                locale.toString(float(model_context.value), 'f', precision)
+
             )
             if model_context.field_attributes.get('suffix') is not None:
                 value_str = value_str + ' ' + model_context.field_attributes.get('suffix')
