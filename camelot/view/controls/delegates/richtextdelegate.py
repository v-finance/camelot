#  ============================================================================
#
#  Copyright (C) 2007-2016 Conceptive Engineering bvba.
#  www.conceptive.be / info@conceptive.be
#
#  Redistribution and use in source and binary forms, with or without
#  modification, are permitted provided that the following conditions are met:
#      * Redistributions of source code must retain the above copyright
#        notice, this list of conditions and the following disclaimer.
#      * Redistributions in binary form must reproduce the above copyright
#        notice, this list of conditions and the following disclaimer in the
#        documentation and/or other materials provided with the distribution.
#      * Neither the name of Conceptive Engineering nor the
#        names of its contributors may be used to endorse or promote products
#        derived from this software without specific prior written permission.
#  
#  THIS SOFTWARE IS PROVIDED BY THE COPYRIGHT HOLDERS AND CONTRIBUTORS "AS IS" AND
#  ANY EXPRESS OR IMPLIED WARRANTIES, INCLUDING, BUT NOT LIMITED TO, THE IMPLIED
#  WARRANTIES OF MERCHANTABILITY AND FITNESS FOR A PARTICULAR PURPOSE ARE
#  DISCLAIMED. IN NO EVENT SHALL <COPYRIGHT HOLDER> BE LIABLE FOR ANY
#  DIRECT, INDIRECT, INCIDENTAL, SPECIAL, EXEMPLARY, OR CONSEQUENTIAL DAMAGES
#  (INCLUDING, BUT NOT LIMITED TO, PROCUREMENT OF SUBSTITUTE GOODS OR SERVICES;
#  LOSS OF USE, DATA, OR PROFITS; OR BUSINESS INTERRUPTION) HOWEVER CAUSED AND
#  ON ANY THEORY OF LIABILITY, WHETHER IN CONTRACT, STRICT LIABILITY, OR TORT
#  (INCLUDING NEGLIGENCE OR OTHERWISE) ARISING IN ANY WAY OUT OF THE USE OF THIS
#  SOFTWARE, EVEN IF ADVISED OF THE POSSIBILITY OF SUCH DAMAGE.
#
#  ============================================================================

from ....core.item_model import PreviewRole
from ....core.qt import py_to_variant

import six

from .customdelegate import CustomDelegate, DocumentationMetaclass
from .. import editors
from ...utils import text_from_richtext

@six.add_metaclass(DocumentationMetaclass)
class RichTextDelegate(CustomDelegate):
    """Custom delegate for rich text (HTML) string values
  """
    
    editor = editors.RichTextEditor
    
    def __init__(self, parent=None, editable=True, **kwargs):
        CustomDelegate.__init__(self, parent, editable)
        self.editable = editable
        self._height = self._height * 10
        self._width = self._width * 3

<<<<<<< HEAD
    @classmethod
    def get_standard_item(cls, locale, value, fa_values):
        item = super(RichTextDelegate, cls).get_standard_item(locale, value, fa_values)
        if value is not None:
            value_str = u' '.join(text_from_richtext(value))[:256]
            item.setData(py_to_variant(six.text_type(value_str)), PreviewRole)
        return item
=======

>>>>>>> 1ba3d3e1
<|MERGE_RESOLUTION|>--- conflicted
+++ resolved
@@ -49,7 +49,6 @@
         self._height = self._height * 10
         self._width = self._width * 3
 
-<<<<<<< HEAD
     @classmethod
     def get_standard_item(cls, locale, value, fa_values):
         item = super(RichTextDelegate, cls).get_standard_item(locale, value, fa_values)
@@ -57,6 +56,4 @@
             value_str = u' '.join(text_from_richtext(value))[:256]
             item.setData(py_to_variant(six.text_type(value_str)), PreviewRole)
         return item
-=======
 
->>>>>>> 1ba3d3e1
