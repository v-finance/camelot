#  ============================================================================
#
#  Copyright (C) 2007-2013 Conceptive Engineering bvba. All rights reserved.
#  www.conceptive.be / info@conceptive.be
#
#  This file is part of the Camelot Library.
#
#  This file may be used under the terms of the GNU General Public
#  License version 2.0 as published by the Free Software Foundation
#  and appearing in the file license.txt included in the packaging of
#  this file.  Please review this information to ensure GNU
#  General Public Licensing requirements will be met.
#
#  If you are unsure which license is appropriate for your use, please
#  visit www.python-camelot.com or contact info@conceptive.be
#
#  This file is provided AS IS with NO WARRANTY OF ANY KIND, INCLUDING THE
#  WARRANTY OF DESIGN, MERCHANTABILITY AND FITNESS FOR A PARTICULAR PURPOSE.
#
#  For use of this library in commercial applications, please contact
#  info@conceptive.be
#
#  ============================================================================

import six

from PyQt4 import QtGui, QtCore
from PyQt4.QtCore import Qt

from camelot.core.utils import ugettext as _
<<<<<<< HEAD
from camelot.admin.object_admin import ObjectAdmin
from camelot.view.controls.editors.one2manyeditor import One2ManyEditor
from .user_translatable_label import UserTranslatableLabel

class Attribute(object):
    """Helper class representing a field attribute's name and its value"""
    def __init__(self, name, value):
        self.name = six.text_type(name)
        self.value = six.text_type(value)
                
    class Admin(ObjectAdmin):
        list_display = ['name', 'value']
        field_attributes = {'name':{'minimal_column_width':25},
                            'value':{'minimal_column_width':25}}
                        
=======
from camelot.admin.action.field_action import (ShowFieldAttributes,
                                               FieldActionGuiContext)
from user_translatable_label import UserTranslatableLabel


>>>>>>> 74a839b9
class FieldLabel(UserTranslatableLabel):
    """A Label widget used to display the name of a field on a form.
    This label provides the user with the possibility to change the translation
    of the label and review its field attributes.
    """
    
    font_width = None
    
    def __init__(self, field_name, text, field_attributes, admin, parent=None):
        """
        :param field_name: the name of the field
        :param text: user translatable string to be used as field label
        :param field_attributes: the field attributes associated with the field for which
        this is a label
        :param admin: the admin of the object of the field
        """
        super(FieldLabel, self).__init__(text, parent)
        if FieldLabel.font_width == None:
            FieldLabel.font_width = QtGui.QFontMetrics( QtGui.QApplication.font() ).size( Qt.TextSingleLine, 'A' ).width()
        show_field_attributes_action = QtGui.QAction(_('View attributes'), self)
        show_field_attributes_action.triggered.connect( self.show_field_attributes )
        self.addAction(show_field_attributes_action)
        self._field_name = field_name
        self._admin = admin
        self._field_attributes = field_attributes
        
    def sizeHint( self ):
        size_hint = super(FieldLabel, self).sizeHint()
        size_hint.setWidth( self.font_width * max( 20, len( self._field_name ) ) )
        return size_hint
    
<<<<<<< HEAD
    def get_attributes(self):
        import inspect
        
        def attribute_value_to_string(key, value):
            if inspect.isclass(value):
                return value.__name__
            return six.text_type(value)
        
        return [Attribute(key,attribute_value_to_string(key, value)) for key,value in six.iteritems(self._field_attributes)]
=======
    def get_value(self):
        return None
    
    def get_field_attributes(self):
        return self._field_attributes
>>>>>>> 74a839b9
    
    @QtCore.pyqtSlot()
    def show_field_attributes(self):
        action = ShowFieldAttributes()
        gui_context = FieldActionGuiContext()
        gui_context.editor = self
        gui_context.admin = self._admin
        action.gui_run(gui_context)



<|MERGE_RESOLUTION|>--- conflicted
+++ resolved
@@ -28,29 +28,11 @@
 from PyQt4.QtCore import Qt
 
 from camelot.core.utils import ugettext as _
-<<<<<<< HEAD
-from camelot.admin.object_admin import ObjectAdmin
-from camelot.view.controls.editors.one2manyeditor import One2ManyEditor
+from camelot.admin.action.field_action import (ShowFieldAttributes,
+                                               FieldActionGuiContext)
 from .user_translatable_label import UserTranslatableLabel
 
-class Attribute(object):
-    """Helper class representing a field attribute's name and its value"""
-    def __init__(self, name, value):
-        self.name = six.text_type(name)
-        self.value = six.text_type(value)
-                
-    class Admin(ObjectAdmin):
-        list_display = ['name', 'value']
-        field_attributes = {'name':{'minimal_column_width':25},
-                            'value':{'minimal_column_width':25}}
-                        
-=======
-from camelot.admin.action.field_action import (ShowFieldAttributes,
-                                               FieldActionGuiContext)
-from user_translatable_label import UserTranslatableLabel
 
-
->>>>>>> 74a839b9
 class FieldLabel(UserTranslatableLabel):
     """A Label widget used to display the name of a field on a form.
     This label provides the user with the possibility to change the translation
@@ -82,23 +64,11 @@
         size_hint.setWidth( self.font_width * max( 20, len( self._field_name ) ) )
         return size_hint
     
-<<<<<<< HEAD
-    def get_attributes(self):
-        import inspect
-        
-        def attribute_value_to_string(key, value):
-            if inspect.isclass(value):
-                return value.__name__
-            return six.text_type(value)
-        
-        return [Attribute(key,attribute_value_to_string(key, value)) for key,value in six.iteritems(self._field_attributes)]
-=======
     def get_value(self):
         return None
     
     def get_field_attributes(self):
         return self._field_attributes
->>>>>>> 74a839b9
     
     @QtCore.pyqtSlot()
     def show_field_attributes(self):
