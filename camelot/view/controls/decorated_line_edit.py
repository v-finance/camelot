#  ============================================================================
#
#  Copyright (C) 2007-2016 Conceptive Engineering bvba.
#  www.conceptive.be / info@conceptive.be
#
#  Redistribution and use in source and binary forms, with or without
#  modification, are permitted provided that the following conditions are met:
#      * Redistributions of source code must retain the above copyright
#        notice, this list of conditions and the following disclaimer.
#      * Redistributions in binary form must reproduce the above copyright
#        notice, this list of conditions and the following disclaimer in the
#        documentation and/or other materials provided with the distribution.
#      * Neither the name of Conceptive Engineering nor the
#        names of its contributors may be used to endorse or promote products
#        derived from this software without specific prior written permission.
#  
#  THIS SOFTWARE IS PROVIDED BY THE COPYRIGHT HOLDERS AND CONTRIBUTORS "AS IS" AND
#  ANY EXPRESS OR IMPLIED WARRANTIES, INCLUDING, BUT NOT LIMITED TO, THE IMPLIED
#  WARRANTIES OF MERCHANTABILITY AND FITNESS FOR A PARTICULAR PURPOSE ARE
#  DISCLAIMED. IN NO EVENT SHALL <COPYRIGHT HOLDER> BE LIABLE FOR ANY
#  DIRECT, INDIRECT, INCIDENTAL, SPECIAL, EXEMPLARY, OR CONSEQUENTIAL DAMAGES
#  (INCLUDING, BUT NOT LIMITED TO, PROCUREMENT OF SUBSTITUTE GOODS OR SERVICES;
#  LOSS OF USE, DATA, OR PROFITS; OR BUSINESS INTERRUPTION) HOWEVER CAUSED AND
#  ON ANY THEORY OF LIABILITY, WHETHER IN CONTRACT, STRICT LIABILITY, OR TORT
#  (INCLUDING NEGLIGENCE OR OTHERWISE) ARISING IN ANY WAY OUT OF THE USE OF THIS
#  SOFTWARE, EVEN IF ADVISED OF THE POSSIBILITY OF SUCH DAMAGE.
#
#  ============================================================================

import six

from ...core.qt import QtCore, QtGui, QtWidgets
from ..art import ColorScheme


class DecoratedLineEdit(QtWidgets.QLineEdit):
    """
    A QLineEdit with additional decorations :
    
     * a validity, which will trigger the background color

    """
      
    arrow_down_key_pressed = QtCore.qt_signal()
    
    _font_metrics = None
    _background_color = None
      
    def __init__(self, parent = None):
        super( DecoratedLineEdit, self ).__init__( parent = parent )
        if self._font_metrics is None:
            self._font_metrics = QtGui.QFontMetrics(QtWidgets.QApplication.font())
            self._background_color = self.palette().color(self.backgroundRole())
        self.textChanged.connect(self.text_changed)

    def set_minimum_width(self, width):
        """Set the minimum width of the line edit, measured in number of 
        characters.  Use a number of characters the content of the editor
        is unknown, but a sample string can be used if the input pattern
        is known (such as a formatted date or a code) for greater accuracy.
        
        :param width: the number of characters that should be visible in the
            editor or a string that should fit in the editor
        """
        if isinstance( width, six.string_types ):
            self.setMinimumWidth( self._font_metrics.width( width ) )
        else:
            self.setMinimumWidth( self._font_metrics.averageCharWidth() )

    @QtCore.qt_slot(six.text_type)
    def text_changed(self, text):
        self._update_background_color()

    def setValidator(self, validator):
        if self.validator() != validator:
            super(DecoratedLineEdit, self).setValidator(validator)
        # updating the bg color should only be needed when the validat did
        # actually change, however this seems to break the virtualaddresseditor
        # when the existing input is invalid
        self._update_background_color()

    def _update_background_color(self):
        palette = self.palette()
        if self.hasAcceptableInput():
            palette.setColor(self.backgroundRole(), self._background_color)
        else:
            palette.setColor(self.backgroundRole(), ColorScheme.orange_2)
        self.setPalette(palette)
        
    def keyPressEvent(self, e):
        if e.key() == QtCore.Qt.Key_Down:
            self.arrow_down_key_pressed.emit()
        
        QtWidgets.QLineEdit.keyPressEvent(self, e)
<<<<<<< HEAD
=======

    def paintEvent(self, event):
        super(DecoratedLineEdit, self).paintEvent(event)
        
        if self.toolTip():
            draw_tooltip_visualization(self)


>>>>>>> 1ba3d3e1
<|MERGE_RESOLUTION|>--- conflicted
+++ resolved
@@ -92,14 +92,4 @@
             self.arrow_down_key_pressed.emit()
         
         QtWidgets.QLineEdit.keyPressEvent(self, e)
-<<<<<<< HEAD
-=======
 
-    def paintEvent(self, event):
-        super(DecoratedLineEdit, self).paintEvent(event)
-        
-        if self.toolTip():
-            draw_tooltip_visualization(self)
-
-
->>>>>>> 1ba3d3e1
