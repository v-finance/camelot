--- conflicted
+++ resolved
@@ -62,13 +62,8 @@
         :param width: the number of characters that should be visible in the
             editor or a string that should fit in the editor
         """
-<<<<<<< HEAD
-        if isinstance( width, six.string_types ):
+        if isinstance( width, str ):
             self.setMinimumWidth( self._font_metrics.horizontalAdvance( width ) )
-=======
-        if isinstance( width, str ):
-            self.setMinimumWidth( self._font_metrics.width( width ) )
->>>>>>> 10a0b88b
         else:
             self.setMinimumWidth( self._font_metrics.averageCharWidth() )
 
