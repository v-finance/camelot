--- conflicted
+++ resolved
@@ -95,14 +95,8 @@
 
         # Search Completer
         self.completer = QtWidgets.QCompleter()
-<<<<<<< HEAD
-        completions_model = self.CompletionsModel(self.completer)
-        self.completer.setModel(completions_model)
+        self.completer.setModel(QtGui.QStandardItemModel(self.completer))
         self.completer.setCaseSensitivity(Qt.CaseSensitivity.CaseInsensitive)
-=======
-        self.completer.setModel(QtGui.QStandardItemModel(self.completer))
-        self.completer.setCaseSensitivity(Qt.CaseInsensitive)
->>>>>>> 1a8d69da
         self.completer.setCompletionMode(
             QtWidgets.QCompleter.CompletionMode.UnfilteredPopupCompletion
         )
@@ -157,19 +151,11 @@
         self.completer.complete()
 
     def completionActivated(self, index):
-<<<<<<< HEAD
-        obj = index.data(Qt.ItemDataRole.EditRole)
+        obj = index.data(Qt.ItemDataRole.UserRole)
         self.set_object(variant_to_py(obj))
 
     def completion_highlighted(self, index ):
-        obj = index.data(Qt.ItemDataRole.EditRole)
-=======
-        obj = index.data(Qt.UserRole)
-        self.set_object(variant_to_py(obj))
-
-    def completion_highlighted(self, index ):
-        obj = index.data(Qt.UserRole)
->>>>>>> 1a8d69da
+        obj = index.data(Qt.ItemDataRole.UserRole)
         self._last_highlighted_entity_getter = variant_to_py(obj)
 
     @QtCore.qt_slot(object, tuple)
