--- conflicted
+++ resolved
@@ -68,12 +68,9 @@
                  field_name='onetomany',
                  column_width=None,
                  proxy=None,
-<<<<<<< HEAD
                  columns=[],
                  toolbar_actions=[],
-=======
                  rows=5,
->>>>>>> 56aa93f7
                  **kw):
         CustomEditor.__init__(self, parent, column_width=column_width)
         self.setObjectName(field_name)
@@ -87,17 +84,10 @@
         # parent set by layout manager
         table = AdminTableWidget(admin, self)
         table.setObjectName('table')
-<<<<<<< HEAD
         layout.setSizeConstraint(QtWidgets.QLayout.SetNoConstraint)
         self.setSizePolicy(QtWidgets.QSizePolicy.Expanding,
                            QtWidgets.QSizePolicy.Expanding)
-        self.setMinimumHeight((self._font_height + 5) * 5)
-=======
-        layout.setSizeConstraint(QtGui.QLayout.SetNoConstraint)
-        self.setSizePolicy(QtGui.QSizePolicy.Expanding,
-                           QtGui.QSizePolicy.Expanding)
         self.setMinimumHeight((self._font_height + 5) * rows)
->>>>>>> 56aa93f7
         table.verticalHeader().sectionClicked.connect(
             self.trigger_list_action
         )
