--- conflicted
+++ resolved
@@ -79,15 +79,11 @@
             if value == None:
                 none_available = True
         if not current_value_available and current_index > 0:
-<<<<<<< HEAD
-            self.insertItem(i+1, current_name, py_to_variant(current_value))
-=======
             i = i+1
             self.insertItem(i, current_name, QtCore.QVariant(current_value))
         if not none_available and current_value!=None:
             i = i+1
             self.insertItem(i, '', QtCore.QVariant(None))
->>>>>>> db79b135
         # to prevent loops in the onetomanychoices editor, only set the value
         # again when it's not valueloading
         if current_value != ValueLoading:
