--- conflicted
+++ resolved
@@ -64,12 +64,8 @@
         value = super( NoteEditor, self ).set_value( value )
         self.setVisible( value != None )
         if value:
-<<<<<<< HEAD
             self.setText( six.text_type( value ) )
-=======
-            self.setText( unicode( value ) )
     
     def set_field_attributes(self, **kwargs):
         kwargs['background_color'] = kwargs.get('background_color') or color
         super(NoteEditor, self).set_field_attributes(**kwargs)
->>>>>>> 74a839b9
