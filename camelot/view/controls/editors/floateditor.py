--- conflicted
+++ resolved
@@ -30,7 +30,6 @@
 
 from .customeditor import CustomEditor, set_background_color_palette, draw_tooltip_visualization
 from camelot.view.art import Icon
-from camelot.view.utils import locale
 from camelot.core import constants
 
 class CustomDoubleSpinBox(QtGui.QDoubleSpinBox):
@@ -75,46 +74,14 @@
             QtGui.QApplication.sendEvent(self, new_key_event)
         # Propagate all other events to the super class
         else:
-<<<<<<< HEAD
-            decimal_point = QtCore.QLocale.system().decimalPoint()
-            # Make sure that the Period key on the numpad is *always* 
-            # represented by the systems locale decimal separator to 
-            # facilitate user input.
-            if key_event.key() == Qt.Key_Period and decimal_point.six.text_type() != Qt.Key_Period:
-                # Dynamically build a 'new' event that holds this locales decimal separator
-                new_key_event = QtGui.QKeyEvent( key_event.type(),
-                                                 decimal_point.six.text_type(),
-                                                 key_event.modifiers(),
-                                                 QtCore.QString(decimal_point) )
-                key_event.accept() # Block 'old' event
-                QtGui.QApplication.sendEvent(self, new_key_event)
-            # Propagate all other events to the super class
-            else:
-                super(CustomDoubleSpinBox, self).keyPressEvent(key_event)
-=======
             super(CustomDoubleSpinBox, self).keyPressEvent(key_event)
->>>>>>> 485afab6
 
     def textFromValue(self, value):
         if value==self.minimum():
             return ''
-<<<<<<< HEAD
         text = six.text_type( self._locale.toString( float(value),
                                                      'f', 
                                                      self.decimals() ) )
-        return text
-    
-    def validate(self, input, pos):
-        if len(six.text_type(input).strip())==0:
-            return (QtGui.QValidator.Acceptable, pos)
-        return super(CustomDoubleSpinBox, self).validate(input, pos)
-    
-    def valueFromText(self, text):
-        if len(six.text_type(text).strip())==0:
-=======
-        text = unicode( locale().toString( float(value), 
-                                           'f', 
-                                           self.decimals() ) )
         return text
     
     def stripped(self, qinput):
@@ -146,7 +113,6 @@
     def valueFromText(self, text):
         # this code is based on QSpinBoxPrivate::validateAndInterpret
         if len(self.stripped(text))==0:
->>>>>>> 485afab6
             return self.minimum()
         return super(CustomDoubleSpinBox, self).valueFromText(text)
         
@@ -223,22 +189,13 @@
                                    single_step = 1.0, **kwargs):
         self.set_enabled(editable)
         self.set_background_color(background_color)
-<<<<<<< HEAD
-        self.spinBox.setToolTip(six.text_type(tooltip or ''))
-        self.spinBox.setPrefix(u'%s '%(six.text_type(prefix or '').lstrip()))
-        self.spinBox.setSuffix(u' %s'%(six.text_type(suffix or '').rstrip()))
-        self.spinBox.setSingleStep(single_step)
-        if self.spinBox.decimals() != precision:
-            self.spinBox.setDecimals( precision )
-=======
         spinBox = self.findChild(CustomDoubleSpinBox, 'spinbox')
         spinBox.setToolTip(unicode(tooltip or ''))
-        spinBox.setPrefix(u'%s '%(unicode(prefix or '').lstrip()))
-        spinBox.setSuffix(u' %s'%(unicode(suffix or '').rstrip()))
+        spinBox.setPrefix(u'%s '%(six.text_type(prefix or '').lstrip()))
+        spinBox.setSuffix(u' %s'%(six.text_type(suffix or '').rstrip()))
         spinBox.setSingleStep(single_step)
         if spinBox.decimals() != precision:
             spinBox.setDecimals( precision )
->>>>>>> 485afab6
 
     def set_value(self, value):
         value = CustomEditor.set_value(self, value)
@@ -264,16 +221,9 @@
         return value
 
     def set_enabled(self, editable=True):
-<<<<<<< HEAD
-        self.spinBox.setReadOnly(not editable)
-        self.spinBox.setEnabled(editable)
-        self.calculatorButton.setVisible(editable and self._calculator)
-=======
         spinBox = self.findChild(CustomDoubleSpinBox, 'spinbox')
         spinBox.setReadOnly(not editable)
         spinBox.setEnabled(editable)
-        self.calculatorButton.setShown(editable and self._calculator)
->>>>>>> 485afab6
         if editable:
             spinBox.setButtonSymbols(QtGui.QAbstractSpinBox.UpDownArrows)
         else:
@@ -288,12 +238,8 @@
 
     @QtCore.pyqtSlot(six.text_type)
     def calculation_finished(self, value):
-<<<<<<< HEAD
-        self.spinBox.setValue(float(six.text_type(value)))
-=======
-        spinBox = self.findChild(CustomDoubleSpinBox, 'spinbox')
-        spinBox.setValue(float(unicode(value)))
->>>>>>> 485afab6
+        spinBox = self.findChild(CustomDoubleSpinBox, 'spinbox')
+        spinBox.setValue(float(six.text_type(value)))
         self.editingFinished.emit()
 
     @QtCore.pyqtSlot()
