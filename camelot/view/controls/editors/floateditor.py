--- conflicted
+++ resolved
@@ -192,17 +192,12 @@
         spinBox.setSuffix(str(kwargs.get('suffix', '')))
         spinBox.setSingleStep(kwargs.get('single_step', 1.0))
         spinBox.setReadOnly(not editable)
-<<<<<<< HEAD
         spinBox.setButtonSymbols(QtWidgets.QAbstractSpinBox.ButtonSymbols.UpDownArrows if editable else QtWidgets.QAbstractSpinBox.ButtonSymbols.NoButtons)
-        precision = kwargs.get('precision', 2)
-=======
-        spinBox.setButtonSymbols(QtWidgets.QAbstractSpinBox.UpDownArrows if editable else QtWidgets.QAbstractSpinBox.NoButtons)
         precision = kwargs.get('precision')
         # Set default precision of 2 when precision is undefined, instead of using the default argument of the dictionary's get method,
         # as that only handles the precision key not being present, not it being explicitly set to None.
         if precision is None:
             precision = 2
->>>>>>> 1a8d69da
         if spinBox.decimals() != precision:
             spinBox.setDecimals( precision )
         minimum, maximum = kwargs.get('minimum'), kwargs.get('maximum')
