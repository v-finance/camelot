--- conflicted
+++ resolved
@@ -24,11 +24,7 @@
 
 """Functions and widget to represent exceptions to the user"""
 
-<<<<<<< HEAD
-=======
 import collections
-
->>>>>>> 485afab6
 from PyQt4 import QtGui
 
 import six
