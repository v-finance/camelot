#  ============================================================================
#
#  Copyright (C) 2007-2016 Conceptive Engineering bvba.
#  www.conceptive.be / info@conceptive.be
#
#  Redistribution and use in source and binary forms, with or without
#  modification, are permitted provided that the following conditions are met:
#      * Redistributions of source code must retain the above copyright
#        notice, this list of conditions and the following disclaimer.
#      * Redistributions in binary form must reproduce the above copyright
#        notice, this list of conditions and the following disclaimer in the
#        documentation and/or other materials provided with the distribution.
#      * Neither the name of Conceptive Engineering nor the
#        names of its contributors may be used to endorse or promote products
#        derived from this software without specific prior written permission.
#  
#  THIS SOFTWARE IS PROVIDED BY THE COPYRIGHT HOLDERS AND CONTRIBUTORS "AS IS" AND
#  ANY EXPRESS OR IMPLIED WARRANTIES, INCLUDING, BUT NOT LIMITED TO, THE IMPLIED
#  WARRANTIES OF MERCHANTABILITY AND FITNESS FOR A PARTICULAR PURPOSE ARE
#  DISCLAIMED. IN NO EVENT SHALL <COPYRIGHT HOLDER> BE LIABLE FOR ANY
#  DIRECT, INDIRECT, INCIDENTAL, SPECIAL, EXEMPLARY, OR CONSEQUENTIAL DAMAGES
#  (INCLUDING, BUT NOT LIMITED TO, PROCUREMENT OF SUBSTITUTE GOODS OR SERVICES;
#  LOSS OF USE, DATA, OR PROFITS; OR BUSINESS INTERRUPTION) HOWEVER CAUSED AND
#  ON ANY THEORY OF LIABILITY, WHETHER IN CONTRACT, STRICT LIABILITY, OR TORT
#  (INCLUDING NEGLIGENCE OR OTHERWISE) ARISING IN ANY WAY OUT OF THE USE OF THIS
#  SOFTWARE, EVEN IF ADVISED OF THE POSSIBILITY OF SUCH DAMAGE.
#
#  ============================================================================

"""
Various ``ActionStep`` subclasses that manipulate the `item_view` of 
the `ListActionGuiContext`.
"""

from dataclasses import dataclass, InitVar, field
from typing import Any, Union, List, Tuple
import json

from ...admin.admin_route import Route, AdminRoute
from ...admin.action.application_action import UpdateActions
from ...admin.action.base import ActionStep, RenderHint, State
from ...admin.action.list_action import ListActionModelContext, ListActionGuiContext, ApplicationActionGuiContext
from ...admin.action.list_filter import Filter, All
from ...core.qt import Qt, QtCore
from ...core.utils import ugettext_lazy
from ...core.item_model import ProxyRegistry, AbstractModelFilter
from ...core.serializable import DataclassSerializable
from ..controls.action_widget import ActionAction
from ..item_view import ItemViewProxy
from ..workspace import show_top_level
from ..proxy.collection_proxy import CollectionProxy

@dataclass
class Sort( ActionStep ):
<<<<<<< HEAD
    
    def __init__( self, column, order = Qt.SortOrder.AscendingOrder ):
        """Sort the items in the item view ( list, table or tree )
        
        :param column: the index of the column on which to sort
        :param order: a :class:`Qt.SortOrder`
        """
        self.column = column
        self.order = order
        
=======
    """Sort the items in the item view ( list, table or tree )

            :param column: the index of the column on which to sort
            :param order: a :class:`Qt.SortOrder`
    """
    column: int
    order: Qt = Qt.SortOrder

>>>>>>> 699d96bc
    def gui_run( self, gui_context ):
        if gui_context.item_view != None:
            model = gui_context.item_view.model()
            model.sort( self.column, self.order )

@dataclass
class SetFilter( ActionStep ):
    """Filter the items in the item view

            :param list_filter: the `AbstractModelFilter` to apply
            :param value: the value on which to filter
    """
    list_filter: AbstractModelFilter
    value: Any

    blocking = False
    cancelable = False

    def gui_run( self, gui_context ):
        if gui_context.item_view is not None:
            model = gui_context.item_view.model()
            model.set_filter(self.list_filter, self.value)

@dataclass
class UpdateTableView( ActionStep, DataclassSerializable ):
    """Change the admin and or value of an existing table view
    
    :param admin: an `camelot.admin.object_admin.ObjectAdmin` instance
    :param value: a list of objects or a query
    
    """

    admin: InitVar
    value: InitVar
    search_text: Union[str, None] = field(init=False)
    title: Union[str, ugettext_lazy] = field(init=False)
    columns: List[str] = field(init=False)
    list_action: Route = field(init=False)
    proxy_route: Route = field(init=False)
    actions: List[Tuple[Route, RenderHint]] = field(init=False)
    action_states: List[Tuple[Route, State]] = field(init=False)

    def __post_init__( self, admin, value ):
        self.value = value
        self.search_text = None
        self.title = admin.get_verbose_name_plural()
        self.actions = admin.get_list_actions().copy()
        self.actions.extend(admin.get_filters())
        self.actions.extend(admin.get_list_toolbar_actions())
        self.columns = admin.get_columns()
        self.list_action = admin.get_list_action()
        proxy = admin.get_proxy(value)
        self.proxy_route = ProxyRegistry.register(proxy)
        self.action_states = list()
        model_context = ListActionModelContext()
        model_context.admin = admin
        model_context.proxy = proxy
        self._add_action_states(model_context, self.actions, self.action_states)

    @staticmethod
    def _add_action_states(model_context, actions, action_states):
        for action_route in actions:
            action = AdminRoute.action_for(action_route.route)
            state = action.get_state(model_context)
            action_states.append((action_route.route, state))

    @staticmethod
    def update_table_view(table_view, step):
        from camelot.view.controls.search import SimpleSearchControl
        table_view.set_admin()
        model = table_view.get_model()
        list(model.add_columns(step['columns']))
        # filters can have default values, so they need to be set before
        # the value is set
        for action_state in step['action_states']:
            route = tuple(action_state[0])
            action = AdminRoute.action_for(route)
            if not isinstance(action, Filter):
                continue
            state = action_state[1]
            values = [mode['name'] for mode in state['modes'] if mode['checked']]
            # if all modes are checked, replace with [All]
            if len(values) == len(state['modes']):
                values = [All]
            model.set_filter(action, values)

        table_view.set_value(step['proxy_route'])
        table_view.list_action = AdminRoute.action_for(tuple(step['list_action']))
        table_view.set_actions(step['actions'])
        if step['search_text'] is not None:
            search_control = table_view.findChild(SimpleSearchControl)
            search_control.setText(step['search_text'])
            search_control.start_search()

    @classmethod
    def gui_run(cls, gui_context, serialized_step):
        step = json.loads(serialized_step)
        cls.update_table_view(gui_context.view, step)
        gui_context.view.change_title(step['title'])

        gui_context.view.findChild(Qt)

@dataclass
class OpenTableView( UpdateTableView ):
    """Open a new table view in the workspace.
    
    :param admin: an `camelot.admin.object_admin.ObjectAdmin` instance
    :param value: a list of objects or a query

    .. attribute:: title
        the title of the the new view
        
    .. attribute:: subclasses
        a tree of subclasses to be displayed on the left of the

    .. attribute:: new_tab
        open the view in a new tab instead of the current tab
        
    """
    new_tab: bool = False
    admin_route: Route = field(init=False)

    def __post_init__( self, admin, value ):
        super(OpenTableView, self).__post_init__(admin, value)
        self.admin_route = admin.get_admin_route()

    @classmethod
    def render(cls, gui_context, step):
        from camelot.view.controls.tableview import TableView
        table_view = TableView(gui_context, tuple(step['admin_route']))
        cls.update_table_view(table_view, step)
        return table_view
        
    @classmethod
    def gui_run(cls, gui_context, serialized_step):
        step = json.loads(serialized_step)
        table_view = cls.render(gui_context, step)
        if gui_context.workspace is not None:
            if step['new_tab'] == True:
                gui_context.workspace.add_view(table_view)
            else:
                gui_context.workspace.set_view(table_view)
        else:
            table_view.setObjectName('table.{}.{}'.format(
                step['admin_name'], id(table_view)
            ))
            show_top_level(table_view, None)
        table_view.change_title(step['title'])
        table_view.setFocus(Qt.FocusReason.PopupFocusReason)


@dataclass
class OpenQmlTableView(OpenTableView):
    """Open a new table view in the workspace.
    
    :param admin: an `camelot.admin.object_admin.ObjectAdmin` instance
    :param value: a list of objects or a query

    .. attribute:: title
        the title of the the new view

    .. attribute:: new_tab
        open the view in a new tab instead of the current tab
        
    """

    def __init__(self, admin, value):
        super().__init__(admin, value)
        self.list_action = admin.get_list_action()

    @classmethod
    def gui_run(cls, gui_context, serialized_step):
        step = json.loads(serialized_step)
        view = gui_context.workspace.active_view()
        quick_view = view.quick_view
        views = quick_view.findChild(QtCore.QObject, "qml_views")
        header_model = QtCore.QStringListModel(parent=quick_view)
        header_model.setStringList(step['columns'])
        header_model.setParent(quick_view)
        new_model = CollectionProxy(tuple(step['admin_route']))
        new_model.setParent(quick_view)
        list(new_model.add_columns(step['columns']))
        new_model.set_value(step['proxy_route'])
        view = views.addView(new_model, header_model)
        table = view.findChild(QtCore.QObject, "qml_table")
        item_view = ItemViewProxy(table)

        class QmlListActionGuiContext(ListActionGuiContext):

            def get_progress_dialog(self):
                return ApplicationActionGuiContext.get_progress_dialog(self)

        list_gui_context = gui_context.copy(QmlListActionGuiContext)
        list_gui_context.item_view = item_view
        list_gui_context.admin_route = tuple(step['admin_route'])
        list_gui_context.view = table

        list_action = AdminRoute.action_for(tuple(step['list_action']))
        qt_action = ActionAction(list_action, list_gui_context, quick_view)
        table.activated.connect(qt_action.action_triggered, type=Qt.ConnectionType.QueuedConnection)
        for i, action_route in enumerate(step['actions']):
            action = AdminRoute.action_for(tuple(action_route['route']))
            icon_name = None
            if action.icon is not None:
                icon_name = action.icon.name
            qt_action = ActionAction(action, list_gui_context, table)
            rendered_action = item_view._qml_item.addAction(
                action.render_hint.value, str(action.verbose_name or 'Unknown'), icon_name,
                qt_action,
            )
            rendered_action.setObjectName('action_{}'.format(i))
            list_gui_context.action_routes[action] = rendered_action.objectName()
        UpdateActions().gui_run(list_gui_context)

@dataclass
class ClearSelection(ActionStep):
    """Deselect all selected items."""

    def gui_run(self, gui_context):
        if gui_context.item_view is not None:
            gui_context.item_view.clearSelection()

@dataclass
class RefreshItemView(ActionStep):
    """
    Refresh only the current item view
    """

    def gui_run(self, gui_context):
        if gui_context.item_view is not None:
            model = gui_context.item_view.model()
            if model is not None:
                model.refresh()
                # this should reset the sort, since a refresh might cause
                # new row to appear, and so the proxy needs to be reindexed
                # this sorting of reset is not implemented, therefor, we simply
                # sort on the first column to force reindexing
                model.sort(0, Qt.SortOrder.AscendingOrder)<|MERGE_RESOLUTION|>--- conflicted
+++ resolved
@@ -52,27 +52,14 @@
 
 @dataclass
 class Sort( ActionStep ):
-<<<<<<< HEAD
-    
-    def __init__( self, column, order = Qt.SortOrder.AscendingOrder ):
-        """Sort the items in the item view ( list, table or tree )
-        
-        :param column: the index of the column on which to sort
-        :param order: a :class:`Qt.SortOrder`
-        """
-        self.column = column
-        self.order = order
-        
-=======
     """Sort the items in the item view ( list, table or tree )
 
             :param column: the index of the column on which to sort
             :param order: a :class:`Qt.SortOrder`
     """
     column: int
-    order: Qt = Qt.SortOrder
-
->>>>>>> 699d96bc
+    order: Qt.SortOrder = Qt.SortOrder.AscendingOrder
+
     def gui_run( self, gui_context ):
         if gui_context.item_view != None:
             model = gui_context.item_view.model()
