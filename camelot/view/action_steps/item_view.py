--- conflicted
+++ resolved
@@ -48,14 +48,11 @@
 from ..controls.action_widget import ActionAction
 from ..item_view import ItemViewProxy
 from ..workspace import show_top_level
-<<<<<<< HEAD
 from ..proxy.collection_proxy import (
     CollectionProxy, RowCount, RowData, SetColumns
 )
-=======
-from ..proxy.collection_proxy import CollectionProxy
 from ..qml_view import create_qml_item
->>>>>>> 5834cb89
+
 
 @dataclass
 class Sort( ActionStep, DataclassSerializable ):
