#  ============================================================================
#
#  Copyright (C) 2007-2016 Conceptive Engineering bvba.
#  www.conceptive.be / info@conceptive.be
#
#  Redistribution and use in source and binary forms, with or without
#  modification, are permitted provided that the following conditions are met:
#      * Redistributions of source code must retain the above copyright
#        notice, this list of conditions and the following disclaimer.
#      * Redistributions in binary form must reproduce the above copyright
#        notice, this list of conditions and the following disclaimer in the
#        documentation and/or other materials provided with the distribution.
#      * Neither the name of Conceptive Engineering nor the
#        names of its contributors may be used to endorse or promote products
#        derived from this software without specific prior written permission.
#  
#  THIS SOFTWARE IS PROVIDED BY THE COPYRIGHT HOLDERS AND CONTRIBUTORS "AS IS" AND
#  ANY EXPRESS OR IMPLIED WARRANTIES, INCLUDING, BUT NOT LIMITED TO, THE IMPLIED
#  WARRANTIES OF MERCHANTABILITY AND FITNESS FOR A PARTICULAR PURPOSE ARE
#  DISCLAIMED. IN NO EVENT SHALL <COPYRIGHT HOLDER> BE LIABLE FOR ANY
#  DIRECT, INDIRECT, INCIDENTAL, SPECIAL, EXEMPLARY, OR CONSEQUENTIAL DAMAGES
#  (INCLUDING, BUT NOT LIMITED TO, PROCUREMENT OF SUBSTITUTE GOODS OR SERVICES;
#  LOSS OF USE, DATA, OR PROFITS; OR BUSINESS INTERRUPTION) HOWEVER CAUSED AND
#  ON ANY THEORY OF LIABILITY, WHETHER IN CONTRACT, STRICT LIABILITY, OR TORT
#  (INCLUDING NEGLIGENCE OR OTHERWISE) ARISING IN ANY WAY OUT OF THE USE OF THIS
#  SOFTWARE, EVEN IF ADVISED OF THE POSSIBILITY OF SUCH DAMAGE.
#
#  ============================================================================

"""
Various ``ActionStep`` subclasses that manipulate the GUI of the application.
"""
import functools
import json
from typing import List, Union

from dataclasses import dataclass, field

from camelot.admin.action.base import ActionStep
from camelot.core.exception import CancelRequest
from camelot.core.naming import initial_naming_context
from camelot.core.utils import ugettext_lazy, ugettext_lazy as _
from camelot.view.controls import editors
from camelot.view.controls.standalone_wizard_page import StandaloneWizardPage
from camelot.view.action_runner import hide_progress_dialog
from camelot.view.qml_view import qml_action_step
from ...core.qt import QtCore, QtWidgets, is_deleted
from ...core.serializable import DataclassSerializable
from .crud import CompletionValue


@dataclass
class Refresh( ActionStep, DataclassSerializable ):
    """Refresh all the open screens on the desktop, this will reload queries
    from the database"""

    @classmethod
    def gui_run(self, gui_context, serialized_step):
        if gui_context.workspace:
            gui_context.workspace.refresh()

class ItemSelectionDialog(StandaloneWizardPage):

    def __init__( self,
                  window_title=None,
                  autoaccept=False,
                  parent=None):
        """
        :param autoaccept: if True, the value of the ComboBox is immediately
        accepted after selecting it.
        """
        super(ItemSelectionDialog, self).__init__( window_title = window_title,
                                                   parent = parent )
        self.autoaccept = autoaccept
        self.set_default_buttons()
        layout = QtWidgets.QVBoxLayout()
        combobox = editors.ChoicesEditor(action_routes=[])
        combobox.setObjectName( 'combobox' )
        combobox.editingFinished.connect( self._combobox_activated )
        layout.addWidget( combobox )
        self.main_widget().setLayout(layout)

    @QtCore.qt_slot()
    def _combobox_activated(self):
        if self.autoaccept:
            self.accept()

    def set_choices(self, choices):
        combobox = self.findChild( QtWidgets.QWidget, 'combobox' )
        if combobox != None:
            combobox.set_choices(choices)

    def get_value(self):
        combobox = self.findChild( QtWidgets.QWidget, 'combobox' )
        if combobox != None:
            return combobox.get_value()

    def set_value(self, value):
        combobox = self.findChild( QtWidgets.QWidget, 'combobox' )
        if combobox != None:
            return combobox.set_value(value)

@dataclass
class SelectItem(ActionStep, DataclassSerializable):
    """This action step pops up a single combobox dialog in which the user can
    select one item from a list of items.

    :param items: a list of tuples with values and the visible name of the items
       from which the user can select, such as `[(1, 'first'), (2,'second')]
    :param value: the value that should be selected when the dialog pops up
    :param autoaccept: if `True` the dialog closes immediately after the user
       selected an option.  When this is `False`, the user should press
       :guilabel:`OK` first.
    """

    items: List[CompletionValue]
    value: str = initial_naming_context._bind_object(None)
    autoaccept: bool = True

    title: Union[str, ugettext_lazy] = field(init=False, default= _('Please select'))
    subtitle: Union[str, ugettext_lazy] = field(init=False, default=_('Make a selection and press the OK button.'))

    def __post_init__(self):
        self.autoaccept = True

    @classmethod
<<<<<<< HEAD
    def render(cls, serialized_step):
        step = json.loads(serialized_step)
=======
    def render(cls, step):
>>>>>>> bdf3ad01
        dialog = ItemSelectionDialog(autoaccept = bool(step['autoaccept']))
        dialog.set_choices(step['items'])
        dialog.set_value(step['value'])
        dialog.setWindowTitle(step['title'])
        dialog.set_banner_subtitle(step['subtitle'])
        return dialog

    @classmethod
    def gui_run(cls, gui_context, serialized_step):
<<<<<<< HEAD
        dialog = cls.render(serialized_step)
=======
        dialog = cls.render(step = json.loads(serialized_step))
>>>>>>> bdf3ad01
        result = dialog.exec()
        if result == QtWidgets.QDialog.DialogCode.Rejected:
            raise CancelRequest()
        return dialog.get_value()

    @classmethod
    def deserialize_result(cls, gui_context, serialized_result):
        return tuple(serialized_result)

@dataclass
class CloseView(ActionStep, DataclassSerializable):
    """
    Close the view that triggered the action, if such a view is available.

    :param accept: a boolean indicating if the view's widget should accept the
        close event.  This defaults to :const:`True`, when this is set to
        :const:`False`, the view will trigger it's corresponding close action
        instead of accepting the close event.  The close action might involve
        validating if the view can be closed, or requesting confirmation from
        the user.
    """

    accept: bool = True

    @classmethod
    def gui_run( cls, gui_context, serialized_step ):
        if gui_context.context_id is None:
            # python implementation, still used for FormView
            step = json.loads(serialized_step)
            view = gui_context.view
            if view is not None and not is_deleted(view):
                view.close_view( step["accept"] )
        else:
            qml_action_step(gui_context, 'CloseView', serialized_step, keep_context_id=True)


@dataclass
class MessageBox( ActionStep, DataclassSerializable ):
    """
    Popup a :class:`QtWidgets.QMessageBox` and send it result back.  The arguments
    of this action are the same as those of the :class:`QtWidgets.QMessageBox`
    constructor.

    :param text: the text to be displayed within the message box
    :param icon: one of the :class:`QtWidgets.QMessageBox.Icon` constants
    :param title: the window title of the message box
    :param standard_buttons: the buttons to be displayed on the message box,
        out of the :class:`QtWidgets.QMessageBox.StandardButton` enumeration. by
        default an :guilabel:`Ok` and a button :guilabel:`Cancel` will be shown.

    When the :guilabel:`Cancel` button is pressed, this action step will raise
    a :class:`camelot.core.exception.CancelRequest`

    .. image:: /_static/listactions/import_from_file_confirmation.png

    """

    text: _
    icon: QtWidgets.QMessageBox.Icon = QtWidgets.QMessageBox.Icon.Information
    title: _ = _('Message')
    standard_buttons: list = field(default_factory=lambda: [QtWidgets.QMessageBox.StandardButton.Ok, QtWidgets.QMessageBox.StandardButton.Cancel])
    informative_text: str = field(init=False)
    detailed_text: str = field(init=False)
    hide_progress: bool = False

    def __post_init__(self):
        self.title = str(self.title)
        self.text = str(self.text)
        self.informative_text = ''
        self.detailed_text = ''

    @classmethod
    def render(cls, step):
        """create the message box. this method is used to unit test
        the action step."""
        message_box = QtWidgets.QMessageBox(QtWidgets.QMessageBox.Icon(step["icon"]),
                                            step["title"],
                                            step["text"],
                                            QtWidgets.QMessageBox.StandardButton(
                                                functools.reduce(lambda a, b: a | b, step["standard_buttons"])))
        message_box.setInformativeText(str(step["informative_text"]))
        message_box.setDetailedText(str(step["detailed_text"]))
        return message_box

    @classmethod
    def show_message_box(cls, step):
        message_box = cls.render(step)
        result = message_box.exec()
        if result == QtWidgets.QMessageBox.StandardButton.Cancel:
            raise CancelRequest()
        return result

    @classmethod
    def gui_run(cls, gui_context, serialized_step):
        step = json.loads(serialized_step)
        if step['hide_progress']:
            with hide_progress_dialog(gui_context):
                cls.show_message_box(step)
        else:
            cls.show_message_box(step)<|MERGE_RESOLUTION|>--- conflicted
+++ resolved
@@ -124,12 +124,7 @@
         self.autoaccept = True
 
     @classmethod
-<<<<<<< HEAD
-    def render(cls, serialized_step):
-        step = json.loads(serialized_step)
-=======
     def render(cls, step):
->>>>>>> bdf3ad01
         dialog = ItemSelectionDialog(autoaccept = bool(step['autoaccept']))
         dialog.set_choices(step['items'])
         dialog.set_value(step['value'])
@@ -139,11 +134,7 @@
 
     @classmethod
     def gui_run(cls, gui_context, serialized_step):
-<<<<<<< HEAD
-        dialog = cls.render(serialized_step)
-=======
         dialog = cls.render(step = json.loads(serialized_step))
->>>>>>> bdf3ad01
         result = dialog.exec()
         if result == QtWidgets.QDialog.DialogCode.Rejected:
             raise CancelRequest()
