#  ============================================================================
#
#  Copyright (C) 2007-2016 Conceptive Engineering bvba.
#  www.conceptive.be / info@conceptive.be
#
#  Redistribution and use in source and binary forms, with or without
#  modification, are permitted provided that the following conditions are met:
#      * Redistributions of source code must retain the above copyright
#        notice, this list of conditions and the following disclaimer.
#      * Redistributions in binary form must reproduce the above copyright
#        notice, this list of conditions and the following disclaimer in the
#        documentation and/or other materials provided with the distribution.
#      * Neither the name of Conceptive Engineering nor the
#        names of its contributors may be used to endorse or promote products
#        derived from this software without specific prior written permission.
#  
#  THIS SOFTWARE IS PROVIDED BY THE COPYRIGHT HOLDERS AND CONTRIBUTORS "AS IS" AND
#  ANY EXPRESS OR IMPLIED WARRANTIES, INCLUDING, BUT NOT LIMITED TO, THE IMPLIED
#  WARRANTIES OF MERCHANTABILITY AND FITNESS FOR A PARTICULAR PURPOSE ARE
#  DISCLAIMED. IN NO EVENT SHALL <COPYRIGHT HOLDER> BE LIABLE FOR ANY
#  DIRECT, INDIRECT, INCIDENTAL, SPECIAL, EXEMPLARY, OR CONSEQUENTIAL DAMAGES
#  (INCLUDING, BUT NOT LIMITED TO, PROCUREMENT OF SUBSTITUTE GOODS OR SERVICES;
#  LOSS OF USE, DATA, OR PROFITS; OR BUSINESS INTERRUPTION) HOWEVER CAUSED AND
#  ON ANY THEORY OF LIABILITY, WHETHER IN CONTRACT, STRICT LIABILITY, OR TORT
#  (INCLUDING NEGLIGENCE OR OTHERWISE) ARISING IN ANY WAY OUT OF THE USE OF THIS
#  SOFTWARE, EVEN IF ADVISED OF THE POSSIBILITY OF SUCH DAMAGE.
#
#  ============================================================================

"""
Various ``ActionStep`` subclasses that manipulate the GUI of the application.
"""
import functools
import json
from typing import Any, List, Tuple

from dataclasses import dataclass, field

from camelot.admin.action.base import ActionStep
from camelot.core.exception import CancelRequest
from camelot.core.utils import ugettext_lazy as _
from camelot.view.controls import editors
from camelot.view.controls.standalone_wizard_page import StandaloneWizardPage
from ...core.qt import QtCore, QtWidgets, is_deleted
from ...core.serializable import DataclassSerializable


@dataclass
class UpdateEditor(ActionStep):
    """This step should be used in the context of an editor action.  It
    will update an attribute of the editor.

    :param attribute: the name of the attribute of the editor to update
    :param value: the new value of the attribute
    :param propagate: set to `True` if the editor should notify the underlying
       model of it's change, so that the changes can be written to the model
    """

    attribute: str
    value: Any
    propagate: bool = False
    
    def gui_run(self, gui_context):
        if is_deleted(gui_context.editor):
            return
        setattr(gui_context.editor, self.attribute, self.value)
        if self.propagate:
            gui_context.editor.editingFinished.emit()

@dataclass
class Refresh( ActionStep, DataclassSerializable ):
    """Refresh all the open screens on the desktop, this will reload queries
    from the database"""

    @classmethod
    def gui_run(self, gui_context, serialized_step):
        if gui_context.workspace:
            gui_context.workspace.refresh()

class ItemSelectionDialog(StandaloneWizardPage):

    def __init__( self,
                  window_title=None,
                  autoaccept=False,
                  parent=None):
        """
        :param autoaccept: if True, the value of the ComboBox is immediately
        accepted after selecting it.
        """
        super(ItemSelectionDialog, self).__init__( window_title = window_title,
                                                   parent = parent )
        self.autoaccept = autoaccept
        self.set_default_buttons()
        layout = QtWidgets.QVBoxLayout()
        combobox = editors.ChoicesEditor(action_routes=[])
        combobox.setObjectName( 'combobox' )
        combobox.editingFinished.connect( self._combobox_activated )
        layout.addWidget( combobox )
        self.main_widget().setLayout(layout)

    @QtCore.qt_slot()
    def _combobox_activated(self):
        if self.autoaccept:
            self.accept()

    def set_choices(self, choices):
        combobox = self.findChild( QtWidgets.QWidget, 'combobox' )
        if combobox != None:
            combobox.set_choices(choices)

    def get_value(self):
        combobox = self.findChild( QtWidgets.QWidget, 'combobox' )
        if combobox != None:
            return combobox.get_value()

    def set_value(self, value):
        combobox = self.findChild( QtWidgets.QWidget, 'combobox' )
        if combobox != None:
            return combobox.set_value(value)

@dataclass
class SelectItem(ActionStep):
    """This action step pops up a single combobox dialog in which the user can
    select one item from a list of items.

    :param items: a list of tuples with values and the visible name of the items
       from which the user can select, such as `[(1, 'first'), (2,'second')]
    :param value: the value that should be selected when the dialog pops up
    :param autoaccept: if `True` the dialog closes immediately after the user
       selected an option.  When this is `False`, the user should press
       :guilabel:`OK` first.
    """

    items: List[Tuple]
    value: str = None

    title = _('Please select')
    subtitle = _('Make a selection and press the OK button')

    def __post_init__(self):
        self.autoaccept = True

    def render(self):
        dialog = ItemSelectionDialog( autoaccept = self.autoaccept )
        dialog.set_choices(self.items)
        dialog.set_value(self.value)
        dialog.setWindowTitle( str( self.title ) )
        dialog.set_banner_subtitle( str( self.subtitle ) )
        return dialog

    def gui_run(self, gui_context):
        dialog = self.render()
        result = dialog.exec()
        if result == QtWidgets.QDialog.DialogCode.Rejected:
            raise CancelRequest()
        return dialog.get_value()

class SelectSubclass(SelectItem):
    """Allow the user to select a subclass out of a class hierarchy.  If the
    hierarch has only one class, this step returns immediately.

    :param admin: a :class:`camelot.admin.object_admin.ObjectAdmin` object

    yielding this step will return the admin for the subclass selected by the
    user.
    """

    def __init__(self, admin):
        self.admin = admin
        items = []
        self._append_subclass_tree_to_items(items, admin.get_subclass_tree())
        super().__init__(items)

    def _append_subclass_tree_to_items(self, items, subclass_tree):
        for admin, tree in subclass_tree:
            if len(tree):
                self._append_subclass_tree_to_items(items, tree)
            else:
                items.append((admin, admin.get_verbose_name_plural()))

    def gui_run(self, gui_context):
        if not len(self.items):
            return self.admin
        return super().gui_run(gui_context)


@dataclass
class CloseView(ActionStep, DataclassSerializable):
    """
    Close the view that triggered the action, if such a view is available.

    :param accept: a boolean indicating if the view's widget should accept the
        close event.  This defaults to :const:`True`, when this is set to
        :const:`False`, the view will trigger it's corresponding close action
        instead of accepting the close event.  The close action might involve
        validating if the view can be closed, or requesting confirmation from
        the user.
    """

    accept: bool = True

    @classmethod
    def gui_run( cls, gui_context, serialized_step ):
        step = json.loads(serialized_step)
        view = gui_context.view
        if view != None:
            view.close_view( step["accept"] )

@dataclass
class MessageBox( ActionStep, DataclassSerializable ):
    """
    Popup a :class:`QtWidgets.QMessageBox` and send it result back.  The arguments
    of this action are the same as those of the :class:`QtWidgets.QMessageBox`
    constructor.

    :param text: the text to be displayed within the message box
    :param icon: one of the :class:`QtWidgets.QMessageBox.Icon` constants
    :param title: the window title of the message box
    :param standard_buttons: the buttons to be displayed on the message box,
        out of the :class:`QtWidgets.QMessageBox.StandardButton` enumeration. by
        default an :guilabel:`Ok` and a button :guilabel:`Cancel` will be shown.

    When the :guilabel:`Cancel` button is pressed, this action step will raise
    a :class:`camelot.core.exception.CancelRequest`

    .. image:: /_static/listactions/import_from_file_confirmation.png

    """

<<<<<<< HEAD
    default_buttons = QtWidgets.QMessageBox.StandardButtons.Ok | QtWidgets.QMessageBox.StandardButtons.Cancel

    text: _
    icon: QtWidgets = QtWidgets.QMessageBox.Icon.Information
=======
    text: _
    icon: QtWidgets.QMessageBox.Icon = QtWidgets.QMessageBox.Information
>>>>>>> 1a8d69da
    title: _ = _('Message')
    standard_buttons: list = field(default_factory=lambda: [QtWidgets.QMessageBox.Ok, QtWidgets.QMessageBox.Cancel])
    informative_text: str = field(init=False)
    detailed_text: str = field(init=False)

    def __post_init__(self):
        self.title = str(self.title)
        self.text = str(self.text)
        self.informative_text = ''
        self.detailed_text = ''

    @classmethod
    def render(cls, step):
        """create the message box. this method is used to unit test
        the action step."""
        message_box = QtWidgets.QMessageBox(QtWidgets.QMessageBox.Icon(step["icon"]),
                                            step["title"],
                                            step["text"],
                                            QtWidgets.QMessageBox.StandardButton(
                                                functools.reduce(lambda a, b: a | b, step["standard_buttons"])))
        message_box.setInformativeText(str(step["informative_text"]))
        message_box.setDetailedText(str(step["detailed_text"]))
        return message_box

<<<<<<< HEAD
    def gui_run(self, gui_context):
        message_box = self.render()
        result = message_box.exec()
        if result == QtWidgets.QMessageBox.StandardButtons.Cancel:
=======
    @classmethod
    def gui_run(cls, gui_context, serialized_step):
        step = json.loads(serialized_step)
        message_box = cls.render(step)
        result = message_box.exec_()
        if result == QtWidgets.QMessageBox.Cancel:
>>>>>>> 1a8d69da
            raise CancelRequest()
        return result<|MERGE_RESOLUTION|>--- conflicted
+++ resolved
@@ -227,17 +227,10 @@
 
     """
 
-<<<<<<< HEAD
-    default_buttons = QtWidgets.QMessageBox.StandardButtons.Ok | QtWidgets.QMessageBox.StandardButtons.Cancel
-
     text: _
-    icon: QtWidgets = QtWidgets.QMessageBox.Icon.Information
-=======
-    text: _
-    icon: QtWidgets.QMessageBox.Icon = QtWidgets.QMessageBox.Information
->>>>>>> 1a8d69da
+    icon: QtWidgets.QMessageBox.Icon = QtWidgets.QMessageBox.Icon.Information
     title: _ = _('Message')
-    standard_buttons: list = field(default_factory=lambda: [QtWidgets.QMessageBox.Ok, QtWidgets.QMessageBox.Cancel])
+    standard_buttons: list = field(default_factory=lambda: [QtWidgets.QMessageBox.StandardButtons.Ok, QtWidgets.QMessageBox.StandardButtons.Cancel])
     informative_text: str = field(init=False)
     detailed_text: str = field(init=False)
 
@@ -260,18 +253,11 @@
         message_box.setDetailedText(str(step["detailed_text"]))
         return message_box
 
-<<<<<<< HEAD
-    def gui_run(self, gui_context):
-        message_box = self.render()
-        result = message_box.exec()
-        if result == QtWidgets.QMessageBox.StandardButtons.Cancel:
-=======
     @classmethod
     def gui_run(cls, gui_context, serialized_step):
         step = json.loads(serialized_step)
         message_box = cls.render(step)
         result = message_box.exec_()
-        if result == QtWidgets.QMessageBox.Cancel:
->>>>>>> 1a8d69da
+        if result == QtWidgets.QMessageBox.StandardButtons.Cancel:
             raise CancelRequest()
         return result