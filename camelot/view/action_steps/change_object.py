#  ============================================================================
#
#  Copyright (C) 2007-2016 Conceptive Engineering bvba.
#  www.conceptive.be / info@conceptive.be
#
#  Redistribution and use in source and binary forms, with or without
#  modification, are permitted provided that the following conditions are met:
#      * Redistributions of source code must retain the above copyright
#        notice, this list of conditions and the following disclaimer.
#      * Redistributions in binary form must reproduce the above copyright
#        notice, this list of conditions and the following disclaimer in the
#        documentation and/or other materials provided with the distribution.
#      * Neither the name of Conceptive Engineering nor the
#        names of its contributors may be used to endorse or promote products
#        derived from this software without specific prior written permission.
#  
#  THIS SOFTWARE IS PROVIDED BY THE COPYRIGHT HOLDERS AND CONTRIBUTORS "AS IS" AND
#  ANY EXPRESS OR IMPLIED WARRANTIES, INCLUDING, BUT NOT LIMITED TO, THE IMPLIED
#  WARRANTIES OF MERCHANTABILITY AND FITNESS FOR A PARTICULAR PURPOSE ARE
#  DISCLAIMED. IN NO EVENT SHALL <COPYRIGHT HOLDER> BE LIABLE FOR ANY
#  DIRECT, INDIRECT, INCIDENTAL, SPECIAL, EXEMPLARY, OR CONSEQUENTIAL DAMAGES
#  (INCLUDING, BUT NOT LIMITED TO, PROCUREMENT OF SUBSTITUTE GOODS OR SERVICES;
#  LOSS OF USE, DATA, OR PROFITS; OR BUSINESS INTERRUPTION) HOWEVER CAUSED AND
#  ON ANY THEORY OF LIABILITY, WHETHER IN CONTRACT, STRICT LIABILITY, OR TORT
#  (INCLUDING NEGLIGENCE OR OTHERWISE) ARISING IN ANY WAY OUT OF THE USE OF THIS
#  SOFTWARE, EVEN IF ADVISED OF THE POSSIBILITY OF SUCH DAMAGE.
#
#  ============================================================================

import six
from six import moves

<<<<<<< HEAD
from ...admin.view_register import ViewRegister
=======
from ...admin.action import RenderHint
>>>>>>> ab55f58a
from ...core.qt import QtCore, QtWidgets, Qt, variant_to_py
from ..workspace import apply_form_state
from ..controls.action_widget import ActionPushButton

from camelot.admin.action import ActionStep
from camelot.admin.action.form_action import FormActionGuiContext
from camelot.core.item_model import ValidRole, ValidMessageRole
from camelot.core.exception import CancelRequest
from camelot.core.utils import ugettext_lazy as _
from camelot.core.utils import ugettext
from camelot.view.action_runner import hide_progress_dialog
from camelot.view.art import FontIcon
from camelot.view.controls import delegates, editors
from camelot.view.controls.formview import FormWidget
from camelot.view.controls.actionsbox import ActionsBox
from camelot.view.controls.standalone_wizard_page import StandaloneWizardPage
from camelot.view.proxy import ValueLoading
from camelot.view.proxy.collection_proxy import CollectionProxy

class ChangeObjectDialog( StandaloneWizardPage ):
    """A dialog to change an object.  This differs from a FormView in that
    it does not contains Actions, and has an OK button that is enabled when
    the object is valid.

    :param obj: The object to change
    :param admin: The admin class used to create a form

    .. image:: /_static/actionsteps/change_object.png
    """

    def __init__( self,
                  obj,
                  view_route,
                  admin,
                  form_display,
                  columns,
                  form_actions,
                  accept,
                  reject,
                  title =  _('Please complete'),
                  subtitle = _('Complete the form and press the OK button'),
                  icon = FontIcon('cog'), # 'tango/22x22/categories/preferences-system.png'
                  parent=None,
                  flags=QtCore.Qt.Dialog ):
        super(ChangeObjectDialog, self).__init__( '', parent, flags )
        self.setWindowTitle( admin.get_verbose_name() )
        self.set_banner_logo_pixmap( icon.getQPixmap() )
        self.set_banner_title( six.text_type(title) )
        self.set_banner_subtitle( six.text_type(subtitle) )
        self.banner_widget().setStyleSheet('background-color: white;')

        model = CollectionProxy(view_route, admin.get_name())

        layout = QtWidgets.QHBoxLayout()
        layout.setObjectName( 'form_and_actions_layout' )
        form_widget = FormWidget(
            admin=admin, model=model, form_display=form_display,
            columns=columns, parent=self
        )
        note_layout = QtWidgets.QVBoxLayout()
        note = editors.NoteEditor( parent=self )
        note.set_value(None)
        note.setObjectName('note')
        note_layout.addWidget(form_widget)
        note_layout.addWidget(note)
        layout.addLayout(note_layout)
        model.headerDataChanged.connect(self.header_data_changed)
        form_widget.setObjectName( 'form' )
        if hasattr(admin, 'form_size') and admin.form_size:
            form_widget.setMinimumSize(admin.form_size[0], admin.form_size[1])
        self.main_widget().setLayout(layout)

        self.gui_context = FormActionGuiContext()
        self.gui_context.workspace = self
        self.gui_context.admin = admin
        self.gui_context.view = self
        self.gui_context.widget_mapper = self.findChild( QtWidgets.QDataWidgetMapper,
                                                         'widget_mapper' )

        cancel_button = QtWidgets.QPushButton(six.text_type(reject))
        cancel_button.setObjectName( 'cancel' )
        ok_button = QtWidgets.QPushButton(six.text_type(accept))
        ok_button.setObjectName( 'ok' )
        layout = QtWidgets.QHBoxLayout()
        layout.setDirection( QtWidgets.QBoxLayout.RightToLeft )
        layout.addWidget( ok_button )
        layout.addWidget( cancel_button )
        layout.addStretch()
        self.buttons_widget().setLayout( layout )
        self._change_complete(model, False)
        cancel_button.pressed.connect( self.reject )
        ok_button.pressed.connect( self.accept )
        # set the actions in the actions panel
        self.set_actions(form_actions)
        # set the value last, so the validity can be updated
        model.set_value(admin.get_proxy([obj]))
        list(model.add_columns((fn for fn, _fa in columns)))

    def render_action(self, action, parent):
        if action.render_hint == RenderHint.PUSH_BUTTON:
            return ActionPushButton(action, self.gui_context, parent)
        raise Exception('Unhandled render hint {} for {}'.format(action.render_hint, type(action)))

    @QtCore.qt_slot(list)
    def set_actions(self, actions):
        layout = self.findChild(QtWidgets.QLayout, 'form_and_actions_layout' )
        if actions and layout:
            side_panel_layout = QtWidgets.QVBoxLayout()
            actions_widget = ActionsBox(parent = self)
            actions_widget.setObjectName('actions')
            for action in actions:
                action_widget = self.render_action(action, actions_widget)
                actions_widget.layout().addWidget(action_widget)
            side_panel_layout.addWidget( actions_widget )
            side_panel_layout.addStretch()
            layout.addLayout( side_panel_layout )

    @QtCore.qt_slot(Qt.Orientation, int, int)
    def header_data_changed(self, orientation, first, last):
        if orientation == Qt.Vertical:
            model = self.sender()
            valid = variant_to_py(model.headerData(0, orientation, ValidRole))
            self._change_complete(model, valid or False)

    def _change_complete(self, model, complete):
        note = self.findChild( QtWidgets.QWidget, 'note' )
        ok_button = self.findChild( QtWidgets.QPushButton, 'ok' )
        cancel_button = self.findChild( QtWidgets.QPushButton, 'cancel' )
        if ok_button is not None and note is not None:
            ok_button.setEnabled( complete )
            ok_button.setDefault( complete )
            if complete:
                note.set_value(None)
            else:
                note.set_value(variant_to_py(model.headerData(0, Qt.Vertical, ValidMessageRole))) 
        if cancel_button is not None:
            ok_button.setDefault( not complete )

class ChangeObjectsDialog( StandaloneWizardPage ):
    """A dialog to change a list of objects.  This differs from a ListView in
    that it does not contains Actions, and has an OK button that is enabled when
    all objects are valid.

    :param objects: The object to change
    :param admin: The admin class used to create a form

    .. image:: /_static/actionsteps/change_object.png
    """

    def __init__( self,
                  objects,
                  admin,
                  columns,
                  toolbar_actions,
                  invalid_rows,
                  parent = None,
                  flags = QtCore.Qt.Window ):
        super(ChangeObjectsDialog, self).__init__( '', parent, flags )
        self.banner_widget().setStyleSheet('background-color: white;')
        table_widget = editors.One2ManyEditor(
            admin = admin,
            parent = self,
            create_inline = True,
            columns=columns,
            toolbar_actions=toolbar_actions,
        )
        self.invalid_rows = invalid_rows
        model = table_widget.get_model()
        model.headerDataChanged.connect(self.header_data_changed)
        table_widget.set_value(objects)
        table_widget.setObjectName( 'table_widget' )
        note = editors.NoteEditor( parent=self )
        note.set_value(None)
        note.setObjectName( 'note' )
        layout = QtWidgets.QVBoxLayout()
        layout.addWidget( table_widget )
        layout.addWidget( note )
        self.main_widget().setLayout( layout )
        self.set_default_buttons()
        self.update_complete(model)

    @QtCore.qt_slot(Qt.Orientation, int, int)
    def header_data_changed(self, orientation, first, last):
        if orientation == Qt.Vertical:
            model = self.sender()
            for row in moves.xrange(first, last+1):
                valid = variant_to_py(model.headerData(row, orientation, ValidRole))
                if (valid==True) and (row in self.invalid_rows):
                    self.invalid_rows.remove(row)
                    self.update_complete(model)
                elif (valid==False) and (row not in self.invalid_rows):
                    self.invalid_rows.add(row)
                    self.update_complete(model)
                elif (valid==False) and (row==min(self.invalid_rows)):
                    self.update_complete(model)

    def update_complete(self, model):
        complete = (len(self.invalid_rows)==0)
        note = self.findChild( QtWidgets.QWidget, 'note' )
        ok = self.findChild( QtWidgets.QWidget, 'accept' )
        if note != None and ok != None:
            ok.setEnabled(complete)
            if complete:
                note.set_value( None )
            else:
                row = min(self.invalid_rows)
                note.set_value(u'{0}<br/>{1}'.format(
                    ugettext(u'Please correct row {0} before proceeding.').format(row+1),
                    variant_to_py(model.headerData(row, Qt.Vertical, ValidMessageRole))
                ))


class ChangeObject(ActionStep):
    """
    Pop up a form for the user to change an object

    :param obj: the object to change
    :param admin: an instance of an admin class to use to edit the object

    .. attribute:: accept

        The text shown in the accept button

    .. attribute:: reject

        The text shown in the reject button

    """

    def __init__(self, obj, admin):
        assert admin is not None
        self.obj = obj
        self.admin = admin
        self.accept = _('OK')
        self.reject = _('Cancel')
        self.form_display = self.admin.get_form_display()
        self.columns = self.admin.get_fields()
        self.form_actions = self.admin.get_form_actions(None)
        self.view_route = ViewRegister.register_view_route(admin)

    def get_object( self ):
        """Use this method to get access to the object to change in unit tests

        :return: the object to change
        """
        return self.obj

    def render(self, gui_context):
        """create the dialog. this method is used to unit test
        the action step."""
        super(ChangeObject, self).gui_run(gui_context)
        dialog = ChangeObjectDialog(self.obj,
                                    self.view_route,
                                    self.admin,
                                    self.form_display,
                                    self.columns,
                                    self.form_actions,
                                    self.accept,
                                    self.reject)
        return dialog

    def gui_run( self, gui_context ):
        dialog = self.render(gui_context)
        apply_form_state(dialog, None, self.admin.form_state)
        with hide_progress_dialog( gui_context ):
            result = dialog.exec_()
            if result == QtWidgets.QDialog.Rejected:
                raise CancelRequest()
            return self.obj


class ChangeObjects( ActionStep ):
    """
    Pop up a list for the user to change objects

    :param objects: a list of objects to change
    :param admin: an instance of an admin class to use to edit the objects.
    :param validate: validate all objects before allowing the user to change
        them.  If objects are not validated before showing them, only the
        visible objects will be validated.  But validation of all  objects might
        take a lot of time.

    .. image:: /_static/listactions/import_from_file_preview.png

    This action step can be customised using these attributes :

    .. attribute:: window_title

        the window title of the dialog shown

    .. attribute:: title

        the title of the dialog shown

    .. attribute:: subtitle

        the subtitle of the dialog shown

    .. attribute:: icon

        the :class:`camelot.view.art.FontIcon` in the top right corner of
        the dialog

    """

    def __init__(self, objects, admin, validate=True):
        self.objects = objects
        self.admin = admin
        self.window_title = admin.get_verbose_name_plural()
        self.title = _('Data Preview')
        self.subtitle = _('Please review the data below.')
        self.icon = FontIcon('file-excel') # 'tango/32x32/mimetypes/x-office-spreadsheet.png'
        self.invalid_rows = set()
        self.columns = admin.get_columns()
        self.toolbar_actions = admin.get_related_toolbar_actions(
            Qt.RightToolBarArea, 'onetomany'
        )
        if validate==True:
            validator = self.admin.get_validator()
            for row, obj in enumerate(objects):
                for message in validator.validate_object(obj):
                    self.invalid_rows.add(row)
                    break
                

    def get_objects( self ):
        """Use this method to get access to the objects to change in unit tests

        :return: the object to change
        """
        return self.objects

    def render( self ):
        """create the dialog. this method is used to unit test
        the action step."""
        dialog = ChangeObjectsDialog(self.admin.get_proxy(self.objects),
                                     self.admin,
                                     self.columns,
                                     self.toolbar_actions,
                                     self.invalid_rows)
        dialog.setWindowTitle( six.text_type( self.window_title ) )
        dialog.set_banner_title( six.text_type( self.title ) )
        dialog.set_banner_subtitle( six.text_type( self.subtitle ) )
        dialog.set_banner_logo_pixmap( self.icon.getQPixmap() )
        #
        # the dialog cannot estimate its size, so use 75% of screen estate
        #
        desktop = QtWidgets.QApplication.desktop()
        available_geometry = desktop.availableGeometry( dialog )
        dialog.resize( available_geometry.width() * 0.75,
                       available_geometry.height() * 0.75 )
        return dialog

    def gui_run( self, gui_context ):
        dialog = self.render()
        with hide_progress_dialog( gui_context ):
            result = dialog.exec_()
            if result == QtWidgets.QDialog.Rejected:
                raise CancelRequest()
            return self.objects

class ChangeFieldDialog(StandaloneWizardPage):
    """A dialog to change a field of  an object.
    """

    def __init__( self,
                  admin,
                  field_attributes,
                  field_name,
                  field_value = None,
                  parent = None,
                  flags=QtCore.Qt.Dialog ):
        super(ChangeFieldDialog, self).__init__( '', parent, flags )
        from camelot.view.controls.editors import ChoicesEditor
        self.field_attributes = field_attributes
        self.field = field_name
        self.value = None
        self.static_field_attributes = admin.get_static_field_attributes
        self.banner_widget().setStyleSheet('background-color: white;')
        editor = ChoicesEditor( parent=self )
        editor.setObjectName( 'field_choice' )
        layout = QtWidgets.QVBoxLayout()
        layout.addWidget( editor )
        self.main_widget().setLayout( layout )
        choices = [(field, six.text_type(attributes['name'])) for field, attributes in six.iteritems(field_attributes)]
        choices.sort( key = lambda choice:choice[1] )
        editor.set_choices( choices + [(None,'')] )
        editor.set_value(self.field)
        self.field_changed(field_value)
        editor.editingFinished.connect( self.field_changed )
        self.set_default_buttons()
        if self.field is not None:
            value_editor = self.findChild(QtWidgets.QWidget, 'value_editor')
            if value_editor is not None:
                value_editor.setFocus()

    @QtCore.qt_slot()
    def field_changed(self, value=None):
        selected_field = ValueLoading
        editor = self.findChild( QtWidgets.QWidget, 'field_choice' )
        value_editor = self.findChild( QtWidgets.QWidget, 'value_editor' )
        if editor != None:
            selected_field = editor.get_value()
        if value_editor != None:
            value_editor.deleteLater()
        if selected_field not in (None, ValueLoading):
            self.field = selected_field
            self.value = value
            static_field_attributes = list(self.static_field_attributes([selected_field]))[0]
            # if the field is displayed in this dialog, it should be editable
            static_field_attributes['editable'] = True
            delegate = static_field_attributes['delegate'](parent = self,
                                                            **static_field_attributes)
            option = QtWidgets.QStyleOptionViewItem()
            option.version = 5
            value_editor = delegate.createEditor( self, option, None )
            value_editor.setObjectName( 'value_editor' )
            value_editor.set_field_attributes( **static_field_attributes )
            self.main_widget().layout().addWidget( value_editor )
            value_editor.editingFinished.connect( self.value_changed )
            value_editor.set_value(value)
            self.value_changed( value_editor )

    def value_changed(self, value_editor=None):
        if not value_editor:
            value_editor = self.findChild( QtWidgets.QWidget, 'value_editor' )
        if value_editor != None:
            self.value = value_editor.get_value()

class ChangeField( ActionStep ):
    """
    Pop up a list of fields from an object a user can change.  When the
    user selects a field, an appropriate widget is shown to change the
    value of that field.

    :param admin: the admin of the object of which to change the field
    :param field_attributes: a list of field attributes of the fields that
        can be changed.  If `None` is given, all editable fields are shown.
    :param field_name: the name of the selected field when opening the dialog
    :param field_value: the value of the selected field when opening the dialog

    This action step returns a tuple with the name of the selected field, and
    its new value.

    This action step can be customised using these attributes :

    .. attribute:: window_title

        the window title of the dialog shown

    .. attribute:: title

        the title of the dialog shown

    .. attribute:: subtitle

        the subtitle of the dialog shown

    """

    def __init__(self,
                 admin,
                 field_attributes = None,
                 field_name = None,
                 field_value = None,
                 ):
        super( ChangeField, self ).__init__()
        self.admin = admin
        self.field_name = field_name
        self.field_value = field_value
        if field_attributes is None:
            field_attributes = dict(admin.get_all_fields_and_attributes())
            not_editable_fields = []
            for key, attributes in six.iteritems(field_attributes):
                if not attributes.get('editable', False):
                    not_editable_fields.append(key)
                elif attributes.get('delegate', None) in (delegates.One2ManyDelegate,):
                    not_editable_fields.append(key)
            for key in not_editable_fields:
                field_attributes.pop(key)
        self.field_attributes = field_attributes
        self.window_title = admin.get_verbose_name_plural()
        self.title = _('Replace field contents')
        self.subtitle = _('Select the field to update and enter its new value')

    def render( self ):
        """create the dialog. this method is used to unit test
        the action step."""
        dialog = ChangeFieldDialog(
            self.admin, self.field_attributes, self.field_name, self.field_value
        )
        dialog.setWindowTitle( six.text_type( self.window_title ) )
        dialog.set_banner_title( six.text_type( self.title ) )
        dialog.set_banner_subtitle( six.text_type( self.subtitle ) )
        return dialog

    def gui_run( self, gui_context ):
        dialog = self.render()
        with hide_progress_dialog( gui_context ):
            result = dialog.exec_()
            if result == QtWidgets.QDialog.Rejected:
                raise CancelRequest()
            return (dialog.field, dialog.value)

<|MERGE_RESOLUTION|>--- conflicted
+++ resolved
@@ -30,11 +30,8 @@
 import six
 from six import moves
 
-<<<<<<< HEAD
 from ...admin.view_register import ViewRegister
-=======
 from ...admin.action import RenderHint
->>>>>>> ab55f58a
 from ...core.qt import QtCore, QtWidgets, Qt, variant_to_py
 from ..workspace import apply_form_state
 from ..controls.action_widget import ActionPushButton
