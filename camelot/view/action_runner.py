--- conflicted
+++ resolved
@@ -33,15 +33,8 @@
 import time
 import typing
 
-<<<<<<< HEAD
-from ..core.naming import (
-    initial_naming_context, CompositeName, NamingException, NameNotFoundException
-)
-from ..core.serializable import DataclassSerializable, json_encoder
-=======
 from ..core.naming import CompositeName
 from ..core.serializable import json_encoder, DataclassSerializable
->>>>>>> 3b049791
 from ..core.qt import QtCore, QtGui, is_deleted
 from . import gui_naming_context
 from camelot.admin.action.base import MetaActionStep
@@ -215,148 +208,12 @@
 
     def run_gui_run(self, gui_run):
         gui_naming_context.validate_composite_name(gui_run.gui_context_name)
-<<<<<<< HEAD
-        gui_run_name = gui_run_names.bind(str(id(gui_run)), gui_run)
-        message = {
-            'action_name': gui_run.action_name,
-            'model_context': gui_run.model_context_name,
-            'gui_run_name': gui_run_name,
-            'mode': gui_run.mode,
-        }
-        serialized_message = json_encoder.encode(message)
-        if REQUEST_LOGGER.isEnabledFor(logging.DEBUG):
-            REQUEST_LOGGER.debug(serialized_message)
-        post(self._initiate_generator, args=(serialized_message,))
-
-    def _initiate_generator(self, serialized_message):
-        """Create the model context and start the generator"""
-        from camelot.view.action_steps import PushProgressLevel, MessageBox
-        message = json.loads(serialized_message)
-        LOGGER.debug('Iniate run of action {}'.format(message['action_name']))
-        action = initial_naming_context.resolve(tuple(message['action_name']))
-        gui_run_name = tuple(message['gui_run_name'])
-        try:
-            model_context = initial_naming_context.resolve(tuple(message['model_context']))
-        except (NamingException, NameNotFoundException):
-            LOGGER.error('Could not create model context, no binding for name: {}'.format(message['model_context']))
-            self.action_stopped_signal.emit(('constant', 'null'), gui_run_name, None)
-            return
-        try:
-            generator = action.model_run(model_context, message.get('mode'))
-        except Exception as exception:
-            self.serializable_action_step_signal.emit(
-                ('constant', 'null'), gui_run_name, MessageBox.__name__, False,
-                MessageBox.from_exception(
-                    LOGGER,
-                    'Exception caught in {}'.format(type(action).__name__),
-                    exception
-                )._to_bytes()
-            )
-            self.action_stopped_signal.emit(('constant', 'null'), gui_run_name, None)
-        if generator is None:
-            self.action_stopped_signal.emit(('constant', 'null'), gui_run_name, None)
-        run = ModelRun(gui_run_name, generator)
-        run_name = model_run_names.bind(str(id(run)), run)
-        self.serializable_action_step_signal.emit(
-            run_name, gui_run_name, PushProgressLevel.__name__, False,
-            PushProgressLevel('Please wait')._to_bytes()
-        )
-        LOGGER.debug('Action {} runs in generator {}'.format(message['action_name'], run_name))
-        return self._iterate_until_blocking(run_name, 'continue')
-
-    def _iterate_until_blocking(self, run_name, method, *args):
-        """Helper calling for generator methods.  The decorated method iterates
-        the generator until the generator yields an :class:`ActionStep` object that
-        is blocking.  If a non blocking :class:`ActionStep` object is yielded, then
-        send it to the GUI thread for execution through the signal slot mechanism.
-        
-        :param generator_method: the method of the generator to be called
-        :param *args: the arguments to use when calling the generator method.
-        """
-        from camelot.view.action_steps import MessageBox, PopProgressLevel
-        try:
-            run = initial_naming_context.resolve(run_name)
-        except NameNotFoundException:
-            LOGGER.error('Run name not found : {}'.format(run_name))
-            return
-        gui_run_name = run.gui_run_name
-        try:
-            if method == 'continue':
-                result = None
-            elif method == 'send':
-                result = run.generator.send(*args)
-            elif method == 'throw':
-                result = run.generator.throw(*args)
-            else:
-                raise Exception('Unhandled method')
-            while True:
-                if isinstance(result, ActionStep):
-                    if isinstance(result, (DataclassSerializable,)):
-                        LOGGER.debug('serializable step, use signal slot')
-                        self.serializable_action_step_signal.emit(
-                            run_name, gui_run_name, type(result).__name__,
-                            result.blocking, result._to_bytes()
-                        )
-                        if result.blocking:
-                            # this step is blocking, interrupt the loop
-                            return
-                    elif result.blocking:
-                        LOGGER.debug( 'non serializable blocking step : {}'.format(result) )
-                        raise Exception('This should not happen')
-                    else:
-                        LOGGER.debug( 'non blocking step, use signal slot' )
-                        self.non_blocking_action_step_signal.emit(
-                            run_name, gui_run_name, result
-                        )
-                #
-                # Cancel requests can arrive asynchronously through non 
-                # blocking ActionSteps such as UpdateProgress
-                #
-                if self.has_cancel_request():
-                    LOGGER.debug( 'asynchronous cancel, raise request' )
-                    result = run.generator.throw(CancelRequest())
-                else:
-                    LOGGER.debug( 'move iterator forward' )
-                    result = next(run.generator)
-        except CancelRequest as e:
-            LOGGER.debug( 'iterator raised cancel request, pass it' )
-            self.serializable_action_step_signal.emit(
-                run_name, gui_run_name, PopProgressLevel.__name__, False,
-                PopProgressLevel()._to_bytes()
-            )
-            self.action_stopped_signal.emit(run_name, gui_run_name, e)
-        except StopIteration as e:
-            LOGGER.debug( 'iterator raised stop, pass it' )
-            self.serializable_action_step_signal.emit(
-                run_name, gui_run_name, PopProgressLevel.__name__, False,
-                PopProgressLevel()._to_bytes()
-            )
-            initial_naming_context.unbind(run_name)
-            self.action_stopped_signal.emit(run_name, gui_run_name, e)
-        except Exception as e:
-            self.serializable_action_step_signal.emit(
-                ('constant', 'null'), gui_run_name, MessageBox.__name__, False,
-                MessageBox.from_exception(
-                    LOGGER,
-                    'Exception caught',
-                    e
-                )._to_bytes()
-            )
-            LOGGER.debug( 'iterator raised stop, pass it' )
-            self.serializable_action_step_signal.emit(
-                run_name, gui_run_name, PopProgressLevel.__name__, False,
-                PopProgressLevel()._to_bytes()
-            )
-            initial_naming_context.unbind(run_name)
-            self.action_stopped_signal.emit(run_name, gui_run_name, e)
-=======
         post(InitiateAction(
             gui_run_name = gui_run_names.bind(str(id(gui_run)), gui_run),
             action_name = gui_run.action_name,
             model_context = gui_run.model_context_name,
             mode = gui_run.mode,
         ))
->>>>>>> 3b049791
 
     @QtCore.qt_slot(tuple, tuple, object)
     def non_blocking_action_step(self, run_name, gui_run_name, action_step ):
