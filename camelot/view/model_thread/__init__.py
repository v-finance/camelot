--- conflicted
+++ resolved
@@ -53,30 +53,6 @@
     documentation.
     """
     return self.thread() == QtCore.QThread.currentThread()
-<<<<<<< HEAD
-    
-def model_function(original_function):
-    """Decorator to ensure a function is only called from within the model
-    thread. If this function is called in another thread, an exception will be
-    thrown"""
-
-    def in_model_thread():
-        """return wether current thread is model thread"""
-        from .no_thread_model_thread import NoThreadModelThread
-        current_thread = QtCore.QThread.currentThread()
-        model_thread = get_model_thread()
-        return (current_thread==model_thread) or isinstance(
-            model_thread, NoThreadModelThread
-        )
-
-    @wraps(original_function)
-    def wrapper(*args, **kwargs):
-        assert (not verify_threads) or in_model_thread()
-        return original_function(*args, **kwargs)
-
-    return wrapper
-=======
->>>>>>> 9458db0e
 
 class AbstractModelThread(QtCore.QThread):
     """Abstract implementation of a model thread class
