#  ============================================================================
#
#  Copyright (C) 2007-2016 Conceptive Engineering bvba.
#  www.conceptive.be / info@conceptive.be
#
#  Redistribution and use in source and binary forms, with or without
#  modification, are permitted provided that the following conditions are met:
#      * Redistributions of source code must retain the above copyright
#        notice, this list of conditions and the following disclaimer.
#      * Redistributions in binary form must reproduce the above copyright
#        notice, this list of conditions and the following disclaimer in the
#        documentation and/or other materials provided with the distribution.
#      * Neither the name of Conceptive Engineering nor the
#        names of its contributors may be used to endorse or promote products
#        derived from this software without specific prior written permission.
#  
#  THIS SOFTWARE IS PROVIDED BY THE COPYRIGHT HOLDERS AND CONTRIBUTORS "AS IS" AND
#  ANY EXPRESS OR IMPLIED WARRANTIES, INCLUDING, BUT NOT LIMITED TO, THE IMPLIED
#  WARRANTIES OF MERCHANTABILITY AND FITNESS FOR A PARTICULAR PURPOSE ARE
#  DISCLAIMED. IN NO EVENT SHALL <COPYRIGHT HOLDER> BE LIABLE FOR ANY
#  DIRECT, INDIRECT, INCIDENTAL, SPECIAL, EXEMPLARY, OR CONSEQUENTIAL DAMAGES
#  (INCLUDING, BUT NOT LIMITED TO, PROCUREMENT OF SUBSTITUTE GOODS OR SERVICES;
#  LOSS OF USE, DATA, OR PROFITS; OR BUSINESS INTERRUPTION) HOWEVER CAUSED AND
#  ON ANY THEORY OF LIABILITY, WHETHER IN CONTRACT, STRICT LIABILITY, OR TORT
#  (INCLUDING NEGLIGENCE OR OTHERWISE) ARISING IN ANY WAY OUT OF THE USE OF THIS
#  SOFTWARE, EVEN IF ADVISED OF THE POSSIBILITY OF SUCH DAMAGE.
#
#  ============================================================================

"""Set of classes to store internationalization data in the database.  Camelot
applications can be translated by the developer using regular PO files, or by
the user.  In case the user makes a translation, this translation is stored into
the `Translation` table.  This table can be exported to PO files for inclusion
in the development cycle.
"""

from camelot.core.orm import Entity, Session
from camelot.core.utils import ugettext_lazy as _
<<<<<<< HEAD
from camelot.admin.action import Action
from camelot.admin.entity_admin import EntityAdmin
from camelot.admin.icon import Icon
=======
from camelot.admin.entity_admin import EntityAdmin
>>>>>>> 2ef52568
from camelot.view.utils import default_language
import camelot.types



from sqlalchemy import sql
from sqlalchemy.schema import Column
from sqlalchemy.types import Unicode

import logging
logger = logging.getLogger( 'camelot.model.i18n' )


<<<<<<< HEAD
class ExportAsPO( Action ):

    verbose_name = _('PO Export')
    name = 'export_as_po'
    icon = Icon('save') # 'tango/16x16/actions/document-save.png'

    def model_run( self, model_context, mode ):
        from camelot.view.action_steps import SaveFile
        filename = yield SaveFile()
        file = open(filename, 'w')
        for translation in model_context.get_collection():
                file.write( u'msgid  "%s"\n'%translation.source )
                file.write( u'msgstr "%s"\n\n'%translation.value )
                
        
=======
>>>>>>> 2ef52568
class Translation( Entity ):
    """Table to store user generated translations or customization.
    """
    
    __tablename__ = 'translation'
    
    language = Column( camelot.types.Language, index = True, nullable = False )
    source = Column( Unicode( 500 ), index = True, nullable = False )
    # value needs to be indexed as well, because when starting up we
    # want to load only the translations that have a value specified
    value = Column( Unicode( 500 ), index = True )
    #cid = Column( INT(), default = 0, index = True )
    #uid = Column( INT(), default = 0, index = True )

    # cache, to prevent too much of the same sql queries
    _cache = dict()

<<<<<<< HEAD
=======
    class Admin( EntityAdmin ):
        verbose_name_plural = _( 'Translations' )
        form_size = ( 700, 150 )
        list_display = ['source', 'language', 'value']#, 'uid']
        list_filter = ['language']
        field_attributes = { 'language':{ 'default':default_language } }

>>>>>>> 2ef52568
    @classmethod
    def translate( cls, source, language ):
        """Translate source to language, return None if no translation is found"""
        if source:
            key = ( source, language )
            if key in cls._cache:
                return cls._cache[key]
            query = Session().query( cls )
            query = query.filter( sql.and_( cls.source == str( source ),
                                            cls.language == language,
                                            cls.value != None,
                                            cls.value != '' ) )
            translation = query.first()
            if translation:
                cls._cache[key] = translation.value
                return translation.value
            return None
        return ''

    @classmethod
    def translate_or_register( cls, source, language ):
        """Translate source to language, if no translation is found, register the
        source as to be translated and return the source"""
        if source:
            source = str( source )
            translation = cls.translate( source, language )
            if not translation:
                session = Session()
                query = session.query( cls )
                translation = query.filter_by( source = source, 
                                               language = language ).first()
                if not translation:
                    if ( source, language ) not in cls._cache:
                        registered_translation = Translation( source = source, 
                                                              language = language )
                        cls._cache[( source, language )] = source
                        session.flush( [registered_translation] )
                        logger.debug( 'registed %s with id %s' % ( source, registered_translation.id ) )
                return source
            return translation
        return ''

class TranslationAdmin( EntityAdmin ):
    verbose_name_plural = _( 'Translations' )
    form_size = ( 700, 150 )
    list_display = ['source', 'language', 'value']#, 'uid']
    list_filter = [Translation.language]
    list_actions = [ExportAsPO()]
    field_attributes = { 'language':{ 'default':default_language } }

Translation.Admin = TranslationAdmin
<|MERGE_RESOLUTION|>--- conflicted
+++ resolved
@@ -1,154 +1,119 @@
-#  ============================================================================
-#
-#  Copyright (C) 2007-2016 Conceptive Engineering bvba.
-#  www.conceptive.be / info@conceptive.be
-#
-#  Redistribution and use in source and binary forms, with or without
-#  modification, are permitted provided that the following conditions are met:
-#      * Redistributions of source code must retain the above copyright
-#        notice, this list of conditions and the following disclaimer.
-#      * Redistributions in binary form must reproduce the above copyright
-#        notice, this list of conditions and the following disclaimer in the
-#        documentation and/or other materials provided with the distribution.
-#      * Neither the name of Conceptive Engineering nor the
-#        names of its contributors may be used to endorse or promote products
-#        derived from this software without specific prior written permission.
-#  
-#  THIS SOFTWARE IS PROVIDED BY THE COPYRIGHT HOLDERS AND CONTRIBUTORS "AS IS" AND
-#  ANY EXPRESS OR IMPLIED WARRANTIES, INCLUDING, BUT NOT LIMITED TO, THE IMPLIED
-#  WARRANTIES OF MERCHANTABILITY AND FITNESS FOR A PARTICULAR PURPOSE ARE
-#  DISCLAIMED. IN NO EVENT SHALL <COPYRIGHT HOLDER> BE LIABLE FOR ANY
-#  DIRECT, INDIRECT, INCIDENTAL, SPECIAL, EXEMPLARY, OR CONSEQUENTIAL DAMAGES
-#  (INCLUDING, BUT NOT LIMITED TO, PROCUREMENT OF SUBSTITUTE GOODS OR SERVICES;
-#  LOSS OF USE, DATA, OR PROFITS; OR BUSINESS INTERRUPTION) HOWEVER CAUSED AND
-#  ON ANY THEORY OF LIABILITY, WHETHER IN CONTRACT, STRICT LIABILITY, OR TORT
-#  (INCLUDING NEGLIGENCE OR OTHERWISE) ARISING IN ANY WAY OUT OF THE USE OF THIS
-#  SOFTWARE, EVEN IF ADVISED OF THE POSSIBILITY OF SUCH DAMAGE.
-#
-#  ============================================================================
-
-"""Set of classes to store internationalization data in the database.  Camelot
-applications can be translated by the developer using regular PO files, or by
-the user.  In case the user makes a translation, this translation is stored into
-the `Translation` table.  This table can be exported to PO files for inclusion
-in the development cycle.
-"""
-
-from camelot.core.orm import Entity, Session
-from camelot.core.utils import ugettext_lazy as _
-<<<<<<< HEAD
-from camelot.admin.action import Action
-from camelot.admin.entity_admin import EntityAdmin
-from camelot.admin.icon import Icon
-=======
-from camelot.admin.entity_admin import EntityAdmin
->>>>>>> 2ef52568
-from camelot.view.utils import default_language
-import camelot.types
-
-
-
-from sqlalchemy import sql
-from sqlalchemy.schema import Column
-from sqlalchemy.types import Unicode
-
-import logging
-logger = logging.getLogger( 'camelot.model.i18n' )
-
-
-<<<<<<< HEAD
-class ExportAsPO( Action ):
-
-    verbose_name = _('PO Export')
-    name = 'export_as_po'
-    icon = Icon('save') # 'tango/16x16/actions/document-save.png'
-
-    def model_run( self, model_context, mode ):
-        from camelot.view.action_steps import SaveFile
-        filename = yield SaveFile()
-        file = open(filename, 'w')
-        for translation in model_context.get_collection():
-                file.write( u'msgid  "%s"\n'%translation.source )
-                file.write( u'msgstr "%s"\n\n'%translation.value )
-                
-        
-=======
->>>>>>> 2ef52568
-class Translation( Entity ):
-    """Table to store user generated translations or customization.
-    """
-    
-    __tablename__ = 'translation'
-    
-    language = Column( camelot.types.Language, index = True, nullable = False )
-    source = Column( Unicode( 500 ), index = True, nullable = False )
-    # value needs to be indexed as well, because when starting up we
-    # want to load only the translations that have a value specified
-    value = Column( Unicode( 500 ), index = True )
-    #cid = Column( INT(), default = 0, index = True )
-    #uid = Column( INT(), default = 0, index = True )
-
-    # cache, to prevent too much of the same sql queries
-    _cache = dict()
-
-<<<<<<< HEAD
-=======
-    class Admin( EntityAdmin ):
-        verbose_name_plural = _( 'Translations' )
-        form_size = ( 700, 150 )
-        list_display = ['source', 'language', 'value']#, 'uid']
-        list_filter = ['language']
-        field_attributes = { 'language':{ 'default':default_language } }
-
->>>>>>> 2ef52568
-    @classmethod
-    def translate( cls, source, language ):
-        """Translate source to language, return None if no translation is found"""
-        if source:
-            key = ( source, language )
-            if key in cls._cache:
-                return cls._cache[key]
-            query = Session().query( cls )
-            query = query.filter( sql.and_( cls.source == str( source ),
-                                            cls.language == language,
-                                            cls.value != None,
-                                            cls.value != '' ) )
-            translation = query.first()
-            if translation:
-                cls._cache[key] = translation.value
-                return translation.value
-            return None
-        return ''
-
-    @classmethod
-    def translate_or_register( cls, source, language ):
-        """Translate source to language, if no translation is found, register the
-        source as to be translated and return the source"""
-        if source:
-            source = str( source )
-            translation = cls.translate( source, language )
-            if not translation:
-                session = Session()
-                query = session.query( cls )
-                translation = query.filter_by( source = source, 
-                                               language = language ).first()
-                if not translation:
-                    if ( source, language ) not in cls._cache:
-                        registered_translation = Translation( source = source, 
-                                                              language = language )
-                        cls._cache[( source, language )] = source
-                        session.flush( [registered_translation] )
-                        logger.debug( 'registed %s with id %s' % ( source, registered_translation.id ) )
-                return source
-            return translation
-        return ''
-
-class TranslationAdmin( EntityAdmin ):
-    verbose_name_plural = _( 'Translations' )
-    form_size = ( 700, 150 )
-    list_display = ['source', 'language', 'value']#, 'uid']
-    list_filter = [Translation.language]
-    list_actions = [ExportAsPO()]
-    field_attributes = { 'language':{ 'default':default_language } }
-
-Translation.Admin = TranslationAdmin
+#  ============================================================================
+#
+#  Copyright (C) 2007-2016 Conceptive Engineering bvba.
+#  www.conceptive.be / info@conceptive.be
+#
+#  Redistribution and use in source and binary forms, with or without
+#  modification, are permitted provided that the following conditions are met:
+#      * Redistributions of source code must retain the above copyright
+#        notice, this list of conditions and the following disclaimer.
+#      * Redistributions in binary form must reproduce the above copyright
+#        notice, this list of conditions and the following disclaimer in the
+#        documentation and/or other materials provided with the distribution.
+#      * Neither the name of Conceptive Engineering nor the
+#        names of its contributors may be used to endorse or promote products
+#        derived from this software without specific prior written permission.
+#  
+#  THIS SOFTWARE IS PROVIDED BY THE COPYRIGHT HOLDERS AND CONTRIBUTORS "AS IS" AND
+#  ANY EXPRESS OR IMPLIED WARRANTIES, INCLUDING, BUT NOT LIMITED TO, THE IMPLIED
+#  WARRANTIES OF MERCHANTABILITY AND FITNESS FOR A PARTICULAR PURPOSE ARE
+#  DISCLAIMED. IN NO EVENT SHALL <COPYRIGHT HOLDER> BE LIABLE FOR ANY
+#  DIRECT, INDIRECT, INCIDENTAL, SPECIAL, EXEMPLARY, OR CONSEQUENTIAL DAMAGES
+#  (INCLUDING, BUT NOT LIMITED TO, PROCUREMENT OF SUBSTITUTE GOODS OR SERVICES;
+#  LOSS OF USE, DATA, OR PROFITS; OR BUSINESS INTERRUPTION) HOWEVER CAUSED AND
+#  ON ANY THEORY OF LIABILITY, WHETHER IN CONTRACT, STRICT LIABILITY, OR TORT
+#  (INCLUDING NEGLIGENCE OR OTHERWISE) ARISING IN ANY WAY OUT OF THE USE OF THIS
+#  SOFTWARE, EVEN IF ADVISED OF THE POSSIBILITY OF SUCH DAMAGE.
+#
+#  ============================================================================
+
+"""Set of classes to store internationalization data in the database.  Camelot
+applications can be translated by the developer using regular PO files, or by
+the user.  In case the user makes a translation, this translation is stored into
+the `Translation` table.  This table can be exported to PO files for inclusion
+in the development cycle.
+"""
+
+from camelot.core.orm import Entity, Session
+from camelot.core.utils import ugettext_lazy as _
+from camelot.admin.entity_admin import EntityAdmin
+from camelot.view.utils import default_language
+import camelot.types
+
+
+
+from sqlalchemy import sql
+from sqlalchemy.schema import Column
+from sqlalchemy.types import Unicode
+
+import logging
+logger = logging.getLogger( 'camelot.model.i18n' )
+
+
+class Translation( Entity ):
+    """Table to store user generated translations or customization.
+    """
+    
+    __tablename__ = 'translation'
+    
+    language = Column( camelot.types.Language, index = True, nullable = False )
+    source = Column( Unicode( 500 ), index = True, nullable = False )
+    # value needs to be indexed as well, because when starting up we
+    # want to load only the translations that have a value specified
+    value = Column( Unicode( 500 ), index = True )
+    #cid = Column( INT(), default = 0, index = True )
+    #uid = Column( INT(), default = 0, index = True )
+
+    # cache, to prevent too much of the same sql queries
+    _cache = dict()
+
+    @classmethod
+    def translate( cls, source, language ):
+        """Translate source to language, return None if no translation is found"""
+        if source:
+            key = ( source, language )
+            if key in cls._cache:
+                return cls._cache[key]
+            query = Session().query( cls )
+            query = query.filter( sql.and_( cls.source == str( source ),
+                                            cls.language == language,
+                                            cls.value != None,
+                                            cls.value != '' ) )
+            translation = query.first()
+            if translation:
+                cls._cache[key] = translation.value
+                return translation.value
+            return None
+        return ''
+
+    @classmethod
+    def translate_or_register( cls, source, language ):
+        """Translate source to language, if no translation is found, register the
+        source as to be translated and return the source"""
+        if source:
+            source = str( source )
+            translation = cls.translate( source, language )
+            if not translation:
+                session = Session()
+                query = session.query( cls )
+                translation = query.filter_by( source = source, 
+                                               language = language ).first()
+                if not translation:
+                    if ( source, language ) not in cls._cache:
+                        registered_translation = Translation( source = source, 
+                                                              language = language )
+                        cls._cache[( source, language )] = source
+                        session.flush( [registered_translation] )
+                        logger.debug( 'registed %s with id %s' % ( source, registered_translation.id ) )
+                return source
+            return translation
+        return ''
+
+class TranslationAdmin( EntityAdmin ):
+    verbose_name_plural = _( 'Translations' )
+    form_size = ( 700, 150 )
+    list_display = ['source', 'language', 'value']#, 'uid']
+    list_filter = [Translation.language]
+    field_attributes = { 'language':{ 'default':default_language } }
+
+Translation.Admin = TranslationAdmin