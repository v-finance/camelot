#  ============================================================================
#
#  Copyright (C) 2007-2016 Conceptive Engineering bvba.
#  www.conceptive.be / info@conceptive.be
#
#  Redistribution and use in source and binary forms, with or without
#  modification, are permitted provided that the following conditions are met:
#      * Redistributions of source code must retain the above copyright
#        notice, this list of conditions and the following disclaimer.
#      * Redistributions in binary form must reproduce the above copyright
#        notice, this list of conditions and the following disclaimer in the
#        documentation and/or other materials provided with the distribution.
#      * Neither the name of Conceptive Engineering nor the
#        names of its contributors may be used to endorse or promote products
#        derived from this software without specific prior written permission.
#  
#  THIS SOFTWARE IS PROVIDED BY THE COPYRIGHT HOLDERS AND CONTRIBUTORS "AS IS" AND
#  ANY EXPRESS OR IMPLIED WARRANTIES, INCLUDING, BUT NOT LIMITED TO, THE IMPLIED
#  WARRANTIES OF MERCHANTABILITY AND FITNESS FOR A PARTICULAR PURPOSE ARE
#  DISCLAIMED. IN NO EVENT SHALL <COPYRIGHT HOLDER> BE LIABLE FOR ANY
#  DIRECT, INDIRECT, INCIDENTAL, SPECIAL, EXEMPLARY, OR CONSEQUENTIAL DAMAGES
#  (INCLUDING, BUT NOT LIMITED TO, PROCUREMENT OF SUBSTITUTE GOODS OR SERVICES;
#  LOSS OF USE, DATA, OR PROFITS; OR BUSINESS INTERRUPTION) HOWEVER CAUSED AND
#  ON ANY THEORY OF LIABILITY, WHETHER IN CONTRACT, STRICT LIABILITY, OR TORT
#  (INCLUDING NEGLIGENCE OR OTHERWISE) ARISING IN ANY WAY OUT OF THE USE OF THIS
#  SOFTWARE, EVEN IF ADVISED OF THE POSSIBILITY OF SUCH DAMAGE.
#
#  ============================================================================

"""Set of classes to store persons, organizations, relationships and
contact mechanisms

These structures are modeled like described in 'The Data Model Resource Book'
by Len Silverston, Chapter 2
"""

import copy
import datetime

import sqlalchemy.types

from sqlalchemy.ext import hybrid
from sqlalchemy.types import Date, Unicode, Integer
from sqlalchemy.sql.expression import and_
from sqlalchemy import orm, schema, sql, ForeignKey

from camelot.admin.entity_admin import EntityAdmin
from camelot.core.orm import Entity
from camelot.core.utils import ugettext_lazy as _
import camelot.types
from camelot.view.controls import delegates
from camelot.view.forms import Form, GroupBoxForm, TabForm, HBoxForm, WidgetOnlyForm, Stretch

from ..core.sql import metadata

from .authentication import end_of_times


class GeographicBoundary( Entity ):
    """The base class for Country and City"""
    __tablename__ = 'geographic_boundary'
    
    code = schema.Column( Unicode( 10 ) )
    name = schema.Column( Unicode( 40 ), nullable = False )

    row_type = schema.Column( Unicode(40), nullable = False, index=True)
    
    def translation(self, language='nl_BE'):
       translation = self.translations.filter(GeographicBoundaryTranslation.language==language).one_or_none()
       if translation is not None:
           return translation.name
       return self.name
    
    @property
    def name_NL(self):
        return self.translation(language='nl_BE')
    
    @property
    def name_FR(self):
        return self.translation(language='fr_BE')

    __mapper_args__ = {
        'polymorphic_identity': 'geographic_boundary',
        'polymorphic_on': row_type
    }

    __table_args__ = (
        schema.Index(
            'ix_geographic_boundary_name', name,
            postgresql_ops={"name": "gin_trgm_ops"},
            postgresql_using='gin'
        ),
    )

    full_name = orm.column_property(code + ' ' + name)

    def __str__(self):
        return u'%s %s' % ( self.code, self.name )
    
    class Admin(EntityAdmin):
        
        verbose_name = _('Geographic Boundary')
        verbose_name_plural = _('Geographic Boundaries')
        
        # Exclude basic column search, as this is replaced by a
        # customized similarity search with alternative names in search query decoration.
        basic_search = False
        
        list_display = ['row_type', 'name', 'code']
        form_display = Form(
            [GroupBoxForm(_('General'), ['name', 'code'], columns=2),
             GroupBoxForm(_('NL'), ['name_NL'], columns=2),
             GroupBoxForm(_('FR'), ['name_FR'], columns=2),
             'alternative_names'],
            columns=2)
        
        form_state = 'right'
        field_attributes = {
            'row_type': {
                'name': _('Type'),
                'editable': False,
            },
            'name_NL': {'name': _('Name')},
            'name_FR': {'name': _('Name')},
        }
    
class GeographicBoundaryAlternativeName(Entity):
    
    __tablename__ = 'geographic_boundary_alternative_name'
    
    name = schema.Column(Unicode(100), nullable=False)
    row_type = schema.Column(sqlalchemy.types.Unicode(40), nullable=True, index=True)
    language = schema.Column(sqlalchemy.types.Unicode(6), nullable=True)
    
    alternative_name_for_id = schema.Column(sqlalchemy.types.Integer(),
                                            schema.ForeignKey(GeographicBoundary.id, ondelete='cascade', onupdate='cascade'),
                                            nullable = False,
                                            index = True)
    alternative_name_for = orm.relationship(GeographicBoundary, backref=orm.backref('alternative_names', cascade='all, delete, delete-orphan'))
    
    __mapper_args__ = {
        'polymorphic_on' : row_type,
        'polymorphic_identity': None,
    }
    
    __table_args__ = (
        schema.Index(
            'ix_geographic_boundary_alternative_name', name,
            postgresql_ops={"name": "gin_trgm_ops"},
            postgresql_using='gin'
        ),
        schema.Index(
            'ix_geographic_boundary_alternative_name_main_municipality', 'alternative_name_for_id', language.is_(None).self_group(), unique=True,
            postgresql_where=sql.and_(row_type == 'main_municipality', language.is_(None)),
            sqlite_where=sql.and_(row_type == 'main_municipality', language.is_(None))),
        schema.UniqueConstraint(
            alternative_name_for_id, language, row_type,
            name = 'language_unique',
        ),
        schema.CheckConstraint(sql.or_(sql.and_(row_type == 'translation', language.isnot(None)), row_type != 'translation'), name='translation_language'),
    )

    class Admin(EntityAdmin):
        verbose_name = _('Alternative name')
        verbose_name_plural = _('Alternative names')
        list_display = ['name', 'row_type', 'language']
        form_state = 'right'
        field_attributes = {
            'row_type': {
                'name': _('Type'),
                'editable': False,
                'choices': [('translation', _('Translation')),
                            ('main_municipality', _('Main municipality'))]
            }
        }

class GeographicBoundaryTranslation(GeographicBoundaryAlternativeName):
    
    __mapper_args__ = {'polymorphic_identity': 'translation'}
    
GeographicBoundary.translations = orm.relationship(GeographicBoundaryTranslation, lazy='dynamic')

class GeographicBoundaryMainMunicipality(GeographicBoundaryAlternativeName):
    
    __mapper_args__ = {'polymorphic_identity': 'main_municipality'}


class Country( GeographicBoundary ):
    """A subclass of GeographicBoundary used to store the name and the
    ISO code of a country"""
    __tablename__ = 'geographic_boundary_country'
    geographicboundary_id = schema.Column(sqlalchemy.types.Integer(), schema.ForeignKey(GeographicBoundary.id), primary_key=True)

    __mapper_args__ = {'polymorphic_identity': 'country'}

    @classmethod
    def get_or_create( cls, code, name ):
        country = Country.query.filter_by( code = code ).first()
        if not country:
            country = Country( code = code, name = name )
            orm.object_session( country ).flush()
        return country

    class Admin(GeographicBoundary.Admin):
        verbose_name = _('Country')
        verbose_name_plural = _('Countries')
        list_display = ['name', 'code']


class City( GeographicBoundary ):
    """A subclass of GeographicBoundary used to store the name, the postal code
    and the Country of a city"""
    __tablename__ = 'geographic_boundary_city'
    country_geographicboundary_id = schema.Column(sqlalchemy.types.Integer(),
                                                  schema.ForeignKey(Country.geographicboundary_id, ondelete='cascade', onupdate='cascade'),
                                                  nullable=False, index=True)
    country = orm.relationship(Country, backref='city', foreign_keys=[country_geographicboundary_id])
    geographicboundary_id = schema.Column(sqlalchemy.types.Integer(),schema.ForeignKey(GeographicBoundary.id),
                                          primary_key=True, nullable=False)
    main_municipality_alternative_names = orm.relationship(GeographicBoundaryMainMunicipality, lazy='dynamic')
    
    __mapper_args__ = {'polymorphic_identity': 'city'}
    
    def main_municipality_name(self, language=None):
        main_municipality = self.main_municipality_alternative_names\
           .order_by(GeographicBoundaryMainMunicipality.language==language,
                     GeographicBoundaryMainMunicipality.language==None).first()
        if main_municipality is not None:
            return main_municipality.name
    
    def administrative_translation(self, language):
        translated_name = self.translation(language)
        main_municipality = self.main_municipality_name(language)
        main_municipality_suffix = ''
        if main_municipality is not None:
            main_municipality_suffix = ' ({})'.format(main_municipality)
        return translated_name + main_municipality_suffix        
    
    @property
    def main_municipality(self):
        return self.main_municipality_name(None)
    
    @property
    def administrative_name(self):
       return self.administrative_translation(language=None)

    @property
    def administrative_name_NL(self):
        return self.administrative_translation(language='nl_BE')
    
    @property    
    def administrative_name_FR(self):
        return self.administrative_translation(language='fr_BE')
    
    def __str__(self):
        if None not in (self.code, self.name, self.country):
            return u'{0.code} {0.name} [{1.code}]'.format( self, self.country )
        return u''
    
    @classmethod
    def get_or_create( cls, country, code, name ):
        city = City.query.filter_by( code = code, country = country ).first()
        if not city:
            city = City( code = code, name = name, country = country )
            orm.object_session( city ).flush()
        return city

    class Admin(GeographicBoundary.Admin):
        verbose_name = _('City')
        verbose_name_plural = _('Cities')
        list_display = ['code', 'name', 'administrative_name', 'country']
        form_display = Form(
            [GroupBoxForm(_('General'), ['name', None, 'code'], columns=2),
             GroupBoxForm(_('Administrative unit'), ['main_municipality', None, 'administrative_name'], columns=2),
             GroupBoxForm(_('NL'), ['name_NL', None, 'administrative_name_NL'], columns=2),
             GroupBoxForm(_('FR'), ['name_FR', None, 'administrative_name_FR'], columns=2),
             'alternative_names'],
            columns=2)
        field_attributes = {k:copy.copy(v) for k,v in GeographicBoundary.Admin.field_attributes.items()}
        field_attributes['administrative_name_NL'] = {'name': _('Administrative name')}
        field_attributes['administrative_name_FR'] = {'name': _('Administrative name')}


class Address( Entity ):
    """The Address to be given to a Party (a Person or an Organization)"""
    __tablename__ = 'address'
    street1 = schema.Column( Unicode( 128 ), nullable = False )
    street2 = schema.Column( Unicode( 128 ) )
<<<<<<< HEAD
    city_geographicboundary_id = schema.Column(sqlalchemy.types.Integer(),
                                               schema.ForeignKey(City.geographicboundary_id, ondelete='cascade', onupdate='cascade'),
                                               nullable=False, index=True)
    city = orm.relationship(City, lazy='subquery')
=======
    city = ManyToOne( City,
                      required = True,
                      ondelete = 'cascade',
                      onupdate = 'cascade',
                      lazy = 'subquery' )
>>>>>>> a059f704
    
    # Way for user to overrule the zip code on the address level (e.g. when its not known or incomplete on the city).
    _zip_code = schema.Column(Unicode(10))
    
<<<<<<< HEAD
    @hybrid.hybrid_property
    def zip_code( self ):
        if self.city is not None:
            return self._zip_code or self.city.code
        return self._zip_code

    @zip_code.setter
    def zip_code(self, value):
        # Only allow to overrule the address' zip code if its city's code is unknown.
        if self.city is not None and self.city.code == '':
            self._zip_code = value
=======
    def name( self ):
        return sql.select( [self.street1 + ', ' + GeographicBoundary.full_name],
                           whereclause = (GeographicBoundary.id == self.city_geographicboundary_id))
>>>>>>> a059f704

    name = orm.column_property(sql.select(
        [street1 + ', ' + sql.func.coalesce(_zip_code, GeographicBoundary.code) + ' ' + GeographicBoundary.name],
        whereclause=(GeographicBoundary.id == city_geographicboundary_id)), deferred=True)

    @classmethod
    def get_or_create( cls, street1, street2, city, zip_code):
        address = cls.query.filter_by( street1 = street1, street2 = street2, city = city, zip_code = zip_code ).first()
        if not address:
            address = cls( street1 = street1, street2 = street2, city = city, zip_code = zip_code )
            orm.object_session( address ).flush()
        return address

    def __str__(self):
        city_name = self.city.name if self.city is not None else ''
        return u'%s, %s %s' % ( self.street1 or '', self.zip_code or '', city_name or '' )

    class Admin( EntityAdmin ):
        verbose_name = _('Address')
        verbose_name_plural = _('Addresses')
        list_display = ['street1', 'street2', 'city']
        form_display = ['street1', 'street2', 'zip_code', 'city']
        form_size = ( 700, 150 )
        field_attributes = {
            'street1': {'minimal_column_width':30},
            'zip_code': {'editable': lambda o: o.city is not None and o.city.code == ''}
        }
        
        def get_depending_objects( self, address ):
            for party_address in address.party_addresses:
                yield party_address
                if party_address.party != None:
                    yield party_address.party

class PartyContactMechanismAdmin( EntityAdmin ):
    form_size = ( 700, 200 )
    verbose_name = _('Contact mechanism')
    verbose_name_plural = _('Contact mechanisms')
    list_search = ['party_name', 'mechanism']
    list_display = ['party_name', 'mechanism', 'comment', 'from_date', ]
    form_display = Form( ['mechanism', 'comment', 'from_date', 'thru_date', ] )
    field_attributes = {'party_name':{'minimal_column_width':25, 'editable':False},
                        'comment': {'name': _('Comment')},
                        'mechanism':{'minimal_column_width':25,
                                     'editable':True,
                                     'nullable':False,
                                     'name':_('Mechanism'),
                                     'delegate':delegates.VirtualAddressDelegate}}

    def get_depending_objects(self, contact_mechanism ):
        party = contact_mechanism.party
        if party and (party not in Party.query.session.new):
            yield party
            
    def get_compounding_objects( self, contact_mechanism ):
        if contact_mechanism.contact_mechanism:
            yield contact_mechanism.contact_mechanism

class PartyPartyContactMechanismAdmin( PartyContactMechanismAdmin ):
    list_search = ['party_name', 'mechanism']
    list_display = ['mechanism', 'comment', 'from_date', ]

class WithAddresses(object):

    @hybrid.hybrid_property
    def street1( self ):
        return self._get_address_field( u'street1' )
    
    @street1.setter
    def street1( self, value ):
        return self._set_address_field( u'street1', value )

    @street1.expression
    def street1(cls):
        return sql.select([Address.street1],
                          whereclause=cls.first_address_filter(),
                          limit=1).as_scalar()

    @hybrid.hybrid_property
    def street2( self ):
        return self._get_address_field( u'street2' )

    @street2.expression
    def street2_expression(cls):
        return sql.select([Address.street2],
                          whereclause=cls.first_address_filter(),
                          limit=1).as_scalar()

    @street2.setter
    def street2( self, value ):
        return self._set_address_field( u'street2', value )

    @hybrid.hybrid_property
    def zip_code( self ):
        return self._get_address_field( u'zip_code' )
    
    @zip_code.setter
    def zip_code( self, value ):
        return self._set_address_field( u'zip_code', value )

    @zip_code.expression
    def zip_code(cls):
        return sql.select([Address.zip_code],
                          whereclause=cls.first_address_filter(),
                          limit=1).as_scalar()    

    @hybrid.hybrid_property
    def city( self ):
        return self._get_address_field( u'city' )
    
    @city.setter
    def city( self, value ):
        return self._set_address_field( u'city', value )

    @city.expression
    def city(cls):

        GB = orm.aliased(GeographicBoundary)

        return sql.select([GB.code + ' ' + GB.name],
                          whereclause=sql.and_(
                              GB.id==Address.city_geographicboundary_id,
                              cls.first_address_filter()
                              ),
                          limit=1).as_scalar()

    def get_first_address(self):
        raise NotImplementedError()

    def set_first_address(self):
        raise NotImplementedError()

    @classmethod
    def first_address_filter(cls):
        raise NotImplementedError

    def _get_address_field( self, name ):
        first_address = self.get_first_address()
        if first_address is not None:
            return getattr( first_address, name )

    def _set_address_field( self, name, value ):
        address = self.set_first_address()
        setattr( address, name, value )
        if address.street1==None and address.street2==None and address.city==None:
            session = orm.object_session( address )
            if address in session.new:
                session.expunge( address )
                self.addresses.remove( address )
            else:
                session.delete( address )

class Party(Entity, WithAddresses):
    """Base class for persons and organizations.  Use this base class to refer to either persons or
    organisations in building authentication systems, contact management or CRM"""
    __tablename__ = 'party'
    
    row_type = schema.Column( Unicode(40), nullable = False )
    __mapper_args__ = { 'polymorphic_on' : row_type }

    @classmethod
    def first_address_filter(cls):
        return sql.and_(PartyAddress.party_id==cls.id,
                        PartyAddress.address_id==Address.id)

    @property
    def name( self ):
        return ''

    def get_first_address(self):
        for party_address in self.addresses:
            return party_address

    def set_first_address(self):
        if not self.addresses:
            address = PartyAddress()
            self.addresses.append( address )
        return self.addresses[0]
        
    def _get_contact_mechanism( self, described_by ):
        """Get a specific type of contact mechanism
        """
        for party_contact_mechanism in self.contact_mechanisms:
            contact_mechanism = party_contact_mechanism.contact_mechanism
            if contact_mechanism != None:
                mechanism = contact_mechanism.mechanism
                if mechanism != None:
                    if mechanism[0] == described_by:
                        return mechanism
                    
    def _set_contact_mechanism( self, described_by, value ):
        """Set a specific type of contact mechanism
        """
        assert value[0] in camelot.types.VirtualAddress.virtual_address_types
        for party_contact_mechanism in self.contact_mechanisms:
            contact_mechanism = party_contact_mechanism.contact_mechanism
            if contact_mechanism != None:
                mechanism = contact_mechanism.mechanism
                if mechanism != None:
                    if mechanism[0] == described_by:
                        if value and value[1]:
                            contact_mechanism.mechanism = value
                        else:
                            self.contact_mechanisms.remove( party_contact_mechanism )
                            session = orm.object_session( party_contact_mechanism )
                            if (session is not None) and party_contact_mechanism.id:
                                session.delete( party_contact_mechanism )
                        return
        if value and value[1]:
            contact_mechanism = ContactMechanism( mechanism = value )
            party_contact_mechanism = PartyContactMechanism( contact_mechanism = contact_mechanism )
            self.contact_mechanisms.append( party_contact_mechanism )
            
    @hybrid.hybrid_property
    def email( self ):
        return self._get_contact_mechanism( u'email' )
    
    @email.setter
    def email( self, value ):
        return self._set_contact_mechanism( u'email', value )
    
    @email.expression
    def email( self ):
        return orm.aliased( ContactMechanism ).mechanism

    @hybrid.hybrid_property
    def phone( self ):
        return self._get_contact_mechanism( u'phone' )
    
    @phone.setter
    def phone( self, value ):
        return self._set_contact_mechanism( u'phone', value )
    
    @phone.expression
    def phone( self ):
        return orm.aliased( ContactMechanism ).mechanism

    @hybrid.hybrid_property
    def fax( self ):
        return self._get_contact_mechanism( u'fax' )

    @fax.setter
    def fax( self, value ):
        return self._set_contact_mechanism( u'fax', value )

    @fax.expression
    def fax( self ):
        return orm.aliased( ContactMechanism ).mechanism

    @hybrid.hybrid_property
    def mobile( self ):
        return self._get_contact_mechanism( u'mobile' )

    @mobile.setter
    def mobile( self, value ):
        return self._set_contact_mechanism( u'mobile', value )

    @mobile.expression
    def mobile( self ):
        return orm.aliased( ContactMechanism ).mechanism



class Organization( Party ):
    """An organization represents any internal or external organization.  Organizations can include
    businesses and groups of individuals"""
    __tablename__ = 'organization'
    party_id = schema.Column(camelot.types.PrimaryKey(), ForeignKey('party.id'), primary_key=True)
    __mapper_args__ = {'polymorphic_identity': u'organization'}
    name = schema.Column( Unicode( 50 ), nullable = False, index = True )
    logo = schema.Column( camelot.types.File( upload_to = 'organization-logo' ))
    tax_id = schema.Column( Unicode( 20 ) )

    def __str__(self):
        return self.name or ''

    @property
    def note(self):
        session = orm.object_session(self)
        if session is not None:
            cls = self.__class__
            if session.query(cls).filter( sql.and_( cls.name == self.name,
                                                    cls.id != self.id ) ).count():
                return _('An organization with the same name already exists')

# begin short person definition

class Person( Party ):
    """Person represents natural persons
    """
    __tablename__ = 'person'
    party_id = schema.Column(camelot.types.PrimaryKey(), ForeignKey('party.id'), primary_key=True)
    __mapper_args__ = {'polymorphic_identity': u'person'}
    first_name = schema.Column( Unicode( 40 ), nullable = False )
    last_name = schema.Column( Unicode( 40 ), nullable = False )
# end short person definition
    middle_name = schema.Column( Unicode( 40 ) )
    personal_title = schema.Column( Unicode( 10 ) )
    suffix = schema.Column( Unicode( 3 ) )
    sex = schema.Column( Unicode( 1 ), default = u'M' )
    birthdate = schema.Column( Date() )
    martial_status = schema.Column( Unicode( 1 ) )
    social_security_number = schema.Column( Unicode( 12 ) )
    passport_number = schema.Column( Unicode( 20 ) )
    passport_expiry_date = schema.Column( Date() )
    picture = schema.Column( camelot.types.File( upload_to = 'person-pictures' ))
    comment = schema.Column( camelot.types.RichText() )

    @property
    def note(self):
        for person in self.__class__.query.filter_by(first_name=self.first_name, last_name=self.last_name):
            if person != self:
                return _('A person with the same name already exists')

    @property
    def name( self ):
        # we don't use full name in here, because for new objects, full name will be None, since
        # it needs to be fetched from the db first
        return ' '.join([name for name in [self.first_name, self.last_name] if name])

    def __str__(self):
        return self.name or ''

#class PartyRelationship( Entity ):
    #__tablename__ = 'party_relationship'
    #from_date = Field( Date(), default = datetime.date.today, required = True, index = True )
    #thru_date = Field( Date(), default = end_of_times, required = True, index = True )
    #comment = Field( camelot.types.RichText() )
    
    #row_type = schema.Column( Unicode(40), nullable = False )
    #__mapper_args__ = { 'polymorphic_on' : row_type }

    #class Admin( EntityAdmin ):
        #verbose_name = _('Relationship')
        #verbose_name_plural = _('Relationships')
        #list_display = ['from_date', 'thru_date']

#class EmployerEmployee( PartyRelationship ):
    #"""Relation from employer to employee"""
    #__tablename__ = 'party_relationship_empl'
    #established_from = ManyToOne( Organization, required = True, ondelete = 'cascade', onupdate = 'cascade',
                                  #backref=orm.backref('employees', cascade='all, delete, delete-orphan' ) )    # the employer
    #established_to = ManyToOne( Person, required = True, ondelete = 'cascade', onupdate = 'cascade'
    #                            backref=orm.backref('employers', cascade='all, delete, delete-orphan' ))            # the employee
    #partyrelationship_id = Field( Integer,
                                  #ForeignKey('party_relationship.id'), 
                                  #primary_key = True )

    #__mapper_args__ = {'polymorphic_identity': 'employeremployee'}

    #@ColumnProperty
    #def first_name( self ):
        #return sql.select( [Person.first_name], Person.party_id == self.established_to_party_id )

    #@ColumnProperty
    #def last_name( self ):
        #return sql.select( [Person.last_name], Person.party_id == self.established_to_party_id )

    #@ColumnProperty
    #def social_security_number( self ):
        #return sql.select( [Person.social_security_number], Person.party_id == self.established_to_party_id )

    #def __unicode__( self ):
        #return u'%s %s %s' % ( unicode( self.established_to ), _('Employed by'),unicode( self.established_from ) )

    #class Admin( PartyRelationship.Admin ):
        #verbose_name = _('Employment relation')
        #verbose_name_plural = _('Employment relations')
        #list_filter = ['established_from.name']
        #list_search = ['established_from.name', 'established_to.first_name', 'established_to.last_name']

    #class EmployeeAdmin( EntityAdmin ):
        #verbose_name = _('Employee')
        #list_display = ['established_to', 'from_date', 'thru_date']
        #form_display = ['established_to', 'comment', 'from_date', 'thru_date']
        #field_attributes = {'established_to':{'name':_( 'Name' )}}

    #class EmployerAdmin( EntityAdmin ):
        #verbose_name = _('Employer')
        #list_display = ['established_from', 'from_date', 'thru_date']
        #form_display = ['established_from', 'comment', 'from_date', 'thru_date']
        #field_attributes = {'established_from':{'name':_( 'Name' )}}

#class DirectedDirector( PartyRelationship ):
    #"""Relation from a directed organization to a director"""
    #__tablename__ = 'party_relationship_dir'
    #established_from = ManyToOne( Organization, required = True, ondelete = 'cascade', onupdate = 'cascade',
                                  #backref=orm.backref('directors', cascade='all, delete, delete-orphan' ))
    #established_to = ManyToOne( Party, required = True, ondelete = 'cascade', onupdate = 'cascade',
                                #backref=orm.backref('directed_organizations', cascade='all, delete, delete-orphan' ))
    #title = Field( Unicode( 256 ) )
    #represented_by = OneToMany( 'RepresentedRepresentor', inverse = 'established_to' )

    #partyrelationship_id = Field( Integer,
                                  #ForeignKey('party_relationship.id'), 
                                  #primary_key = True )

    #__mapper_args__ = {'polymorphic_identity': 'directeddirector'}

    #class Admin( PartyRelationship.Admin ):
        #verbose_name = _('Direction structure')
        #verbose_name_plural = _('Direction structures')
        #list_display = ['established_from', 'established_to', 'title', 'represented_by']
        #list_search = ['established_from.full_name', 'established_to.full_name']
        #field_attributes = {'established_from':{'name':_('Organization')},
                            #'established_to':{'name':_('Director')}}

    #class DirectorAdmin( Admin ):
        #verbose_name = _('Director')
        #list_display = ['established_to', 'title', 'from_date', 'thru_date']
        #form_display = ['established_to', 'title', 'from_date', 'thru_date', 'represented_by', 'comment']

    #class DirectedAdmin( Admin ):
        #verbose_name = _('Directed organization')
        #list_display = ['established_from', 'title', 'from_date', 'thru_date']
        #form_display = ['established_from', 'title', 'from_date', 'thru_date', 'represented_by', 'comment']

#class RepresentedRepresentor( Entity ):
    #"""Relation from a representing party to the person representing the party"""
    #__tablename__ = 'party_representor'
    #from_date = Field( Date(), default = datetime.date.today, required = True, index = True )
    #thru_date = Field( Date(), default = end_of_times, required = True, index = True )
    #comment = Field( camelot.types.RichText() )
    #established_from = ManyToOne( Person, required = True, ondelete = 'cascade', onupdate = 'cascade' )
    #established_to = ManyToOne( DirectedDirector, required = True, ondelete = 'cascade', onupdate = 'cascade' )

    #class Admin( EntityAdmin ):
        #verbose_name = _('Represented by')
        #list_display = ['established_from', 'from_date', 'thru_date']
        #form_display = ['established_from', 'from_date', 'thru_date', 'comment']
        #field_attributes = {'established_from':{'name':_( 'Name' )}}

#class SupplierCustomer( PartyRelationship ):
    #"""Relation from supplier to customer"""
    #__tablename__ = 'party_relationship_suppl'
    #established_from = ManyToOne( Party, required = True, ondelete = 'cascade', onupdate = 'cascade',
                                  #backref=orm.backref('customers', cascade='all, delete, delete-orphan' ))
    #established_to = ManyToOne( Party, required = True, ondelete = 'cascade', onupdate = 'cascade',
                                #backref=orm.backref('suppliers', cascade='all, delete, delete-orphan' ))
    #partyrelationship_id = Field( Integer,
                                  #ForeignKey('party_relationship.id'), 
                                  #primary_key = True )

    #__mapper_args__ = {'polymorphic_identity': 'suppliercustomer'}

    #class Admin( PartyRelationship.Admin ):
        #verbose_name = _('Supplier - Customer')
        #list_display = ['established_from', 'established_to', 'from_date', 'thru_date']

    #class CustomerAdmin( EntityAdmin ):
        #verbose_name = _('Customer')
        #list_display = ['established_to', ]
        #form_display = ['established_to', 'comment', 'from_date', 'thru_date']
        #field_attributes = {'established_to':{'name':_( 'Name' )}}

    #class SupplierAdmin( EntityAdmin ):
        #verbose_name = _('Supplier')
        #list_display = ['established_from', ]
        #form_display = ['established_from', 'comment', 'from_date', 'thru_date']
        #field_attributes = {'established_from':{'name':_( 'Name' )}}

#class SharedShareholder( PartyRelationship ):
    #"""Relation from a shared organization to a shareholder"""
    #__tablename__ = 'party_relationship_shares'
    #established_from = ManyToOne( Organization, required = True, ondelete = 'cascade', onupdate = 'cascade',
                                  #backref=orm.backref('shareholders', cascade='all, delete, delete-orphan' ))
    #established_to = ManyToOne( Party, required = True, ondelete = 'cascade', onupdate = 'cascade',
                                #backref=orm.backref('shares', cascade='all, delete, delete-orphan' ) )
    #shares = Field( Integer() )
    #partyrelationship_id = Field( Integer,
                                  #ForeignKey('party_relationship.id'), 
                                  #primary_key = True )

    #__mapper_args__ = {'polymorphic_identity': 'sharedshareholder'}

    #class Admin( PartyRelationship.Admin ):
        #verbose_name = _('Shareholder structure')
        #verbose_name_plural = _('Shareholder structures')
        #list_display = ['established_from', 'established_to', 'shares',]
        #list_search = ['established_from.full_name', 'established_to.full_name']
        #field_attributes = {'established_from':{'name':_('Organization')},
                            #'established_to':{'name':_('Shareholder')}}

    #class ShareholderAdmin( Admin ):
        #verbose_name = _('Shareholder')
        #list_display = ['established_to', 'shares', 'from_date', 'thru_date']
        #form_display = ['established_to', 'shares', 'from_date', 'thru_date', 'comment']
        #form_size = (500, 300)

    #class SharedAdmin( Admin ):
        #verbose_name = _('Shares')
        #verbose_name_plural = _('Shares')
        #list_display = ['established_from', 'shares', 'from_date', 'thru_date']
        #form_display = ['established_from', 'shares', 'from_date', 'thru_date', 'comment']
        #form_size = (500, 300)

class Addressable(object):
    
    def _get_address_field( self, name ):
        if self.address:
            return getattr( self.address, name )
        
    def _set_address_field( self, name, value ):
        if not self.address:
            self.address = Address()
        setattr( self.address, name, value )
        
    @hybrid.hybrid_property
    def street1( self ):
        return self._get_address_field( u'street1' )
    
    @street1.setter
    def street1( self, value ):
        return self._set_address_field( u'street1', value )
    
    @street1.expression
    def street1( self ):
        return Address.street1

    @hybrid.hybrid_property
    def street2( self ):
        return self._get_address_field( u'street2' )

    @street2.setter
    def street2( self, value ):
        return self._set_address_field( u'street2', value )

    @street2.expression
    def street2( self ):
        return Address.street2

    @hybrid.hybrid_property
    def zip_code( self ):
        return self._get_address_field( u'zip_code' )

    @zip_code.setter
    def zip_code( self, value ):
        return self._set_address_field( u'zip_code', value )

    @zip_code.expression
    def zip_code( self ):
        return Address.zip_code

    @hybrid.hybrid_property
    def city( self ):
        return self._get_address_field( u'city' )
    
    @city.setter
    def city( self, value ):
        return self._set_address_field( u'city', value )

    @city.expression
    def city( self ):
        return Address.city_geographicboundary_id

    class Admin(object):
        field_attributes = dict(
            street1 = dict( editable = True,
                            name = _('Street'),
                            minimal_column_width = 50 ),
            street2 = dict( editable = True,
                            name = _('Street Extra'),
                            minimal_column_width = 50 ),
            city = dict( editable = True, 
                         delegate = delegates.Many2OneDelegate,
                         target = City ),
            zip_code = dict( editable = lambda o: o.city is not None and o.city.code == ''),
            email = dict( editable = True, 
                          minimal_column_width = 20,
                          name = _('Email'),
                          address_type = 'email',
                          from_string = lambda s:('email', s),
                          delegate = delegates.VirtualAddressDelegate),
            phone = dict( editable = True, 
                          minimal_column_width = 20,
                          address_type = 'phone',
                          name = _('Phone'),
                          from_string = lambda s:('phone', s),
                          delegate = delegates.VirtualAddressDelegate ),
            mobile = dict( editable = True,
                           minimal_column_width = 20,
                           address_type = 'mobile',
                           name = _('Mobile'),
                           from_string = lambda s:('mobile', s),
                           delegate = delegates.VirtualAddressDelegate ),
            fax = dict( editable = True,
                        minimal_column_width = 20,
                        address_type = 'fax',
                        name = _('Fax'),
                        from_string = lambda s:('fax', s),
                        delegate = delegates.VirtualAddressDelegate ), )



class PartyAddress( Entity, Addressable ):
    __tablename__ = 'party_address'
    party_id = schema.Column(
        camelot.types.PrimaryKey(),
        ForeignKey('party.id', ondelete='cascade', onupdate='cascade'),
        nullable=False,
    )
    party = orm.relationship(
        Party, backref = orm.backref('addresses', lazy=True,
                                     cascade='all, delete, delete-orphan'),
        lazy='subquery',
    )
    address_id = schema.Column(sqlalchemy.types.Integer(),
                               schema.ForeignKey(Address.id, ondelete='cascade', onupdate='cascade'),
                               nullable=False, index=True)
    address = orm.relationship(Address, backref=orm.backref('party_addresses'), lazy='subquery')

    from_date = schema.Column( Date(), default = datetime.date.today, nullable=False, index = True )
    thru_date = schema.Column( Date(), default = end_of_times, nullable=False, index = True )
    comment = schema.Column( Unicode( 256 ) )

    def __str__(self):
        return '%s : %s' % ( str( self.party ), str( self.address ) )

    class Admin( EntityAdmin ):
        verbose_name = _('Address')
        verbose_name_plural = _('Addresses')
        list_search = ['party_name', 'street1', 'street2',]
        list_display = ['party_name', 'street1', 'street2', 'zip_code', 'city', 'comment']
        form_display = [ 'party', 'street1', 'street2', 'zip_code', 'city', 'comment', 
                         'from_date', 'thru_date']
        form_size = ( 700, 200 )
        field_attributes = dict(party_name=dict(editable=False, name='Party', minimal_column_width=30),
                                zip_code=dict(editable=lambda o: o.city is not None and o.city.code == ''))
        
        def get_compounding_objects( self, party_address ):
            if party_address.address!=None:
                yield party_address.address

class AddressAdmin( PartyAddress.Admin ):
    """Admin with only the Address information and not the Party information"""
    verbose_name = _('Address')
    list_display = ['street1', 'zip_code', 'city', 'comment']
    form_display = ['street1', 'street2', 'zip_code', 'city', 'comment', 'from_date', 'thru_date']
    field_attributes = dict(street1 = dict(name=_('Street'),
                                           editable=True,
                                           nullable=False),
                            street2 = dict(name=_('Street Extra'),
                                           editable=True),
                            city = dict(name=_('City'),
                                        editable=True,
                                        nullable=False,
                                        delegate=delegates.Many2OneDelegate,
                                        target=City),
                            zip_code = dict(editable=lambda o: o.city is not None and o.city.code == ''),
                            )
        
    def get_depending_objects( self, party_address ):
        if party_address.party:
            yield party_address.party

class PartyAddressRoleType( Entity ):
    __tablename__ = 'party_address_role_type'
    code = schema.Column( Unicode( 10 ) )
    description = schema.Column( Unicode( 40 ) )

    class Admin( EntityAdmin ):
        verbose_name = _('Address role type')
        list_display = ['code', 'description']


class ContactMechanism( Entity ):
    __tablename__ = 'contact_mechanism'
    mechanism = schema.Column( camelot.types.VirtualAddress( 256 ), nullable = False )
    party_address_id = schema.Column(Integer(), schema.ForeignKey(PartyAddress.id, ondelete='set null', onupdate='cascade'),
                                     index=True)
    party_address = orm.relationship(PartyAddress)

    def __str__(self):
        if self.mechanism:
            return u'%s : %s' % ( self.mechanism[0], self.mechanism[1] )

    class Admin( EntityAdmin ):
        form_size = ( 700, 150 )
        verbose_name = _('Contact mechanism')
        list_display = ['mechanism']
        form_display = Form( ['mechanism', 'party_address'] )
        field_attributes = {'mechanism':{'minimal_column_width':25}}

        def get_depending_objects(self, contact_mechanism ):
            for party_contact_mechanism in contact_mechanism.party_contact_mechanisms:
                yield party_contact_mechanism
                party = party_contact_mechanism.party
                if party:
                    yield party


class PartyContactMechanism( Entity ):
    __tablename__ = 'party_contact_mechanism'

    party_id = schema.Column(Integer(), schema.ForeignKey(Party.id, ondelete='cascade', onupdate='cascade'),
                             nullable=False, index=True)
    party = orm.relationship(Party, backref=orm.backref('contact_mechanisms', lazy='select',
                                                        cascade='all, delete, delete-orphan'))
    contact_mechanism_id = schema.Column(Integer(), schema.ForeignKey(ContactMechanism.id, ondelete='cascade', onupdate='cascade'),
                                         nullable=False, index=True)
    contact_mechanism = orm.relationship(ContactMechanism, lazy='joined', backref=orm.backref('party_contact_mechanisms'))
    from_date = schema.Column( Date(), default = datetime.date.today, nullable = False, index = True )
    thru_date = schema.Column( Date(), default = end_of_times, index = True )
    comment = schema.Column( Unicode( 256 ) )

    @hybrid.hybrid_property
    def mechanism( self ):
        if self.contact_mechanism != None:
            return self.contact_mechanism.mechanism

    @mechanism.setter
    def mechanism( self, value ):
        if value != None:
            if self.contact_mechanism:
                self.contact_mechanism.mechanism = value
            else:
                self.contact_mechanism = ContactMechanism( mechanism = value )

    @mechanism.expression
    def mechanism( self ):
        return sql.select(
            [ContactMechanism.mechanism],
            whereclause=ContactMechanism.id==self.contact_mechanism_id).as_scalar()

    @classmethod
    def __declare_last__(cls):
        cls.party_name = orm.column_property(sql.select([Party.full_name], whereclause=(Party.id == cls.party_id)),
                                         deferred=True)

    def __str__(self):
        return str( self.contact_mechanism )

    Admin = PartyContactMechanismAdmin

# begin category definition

class PartyCategory( Entity ):
    __tablename__ = 'party_category'
    name = schema.Column( Unicode(40), index=True, nullable = False )
    color = schema.Column(Unicode(8))
# end category definition

    def get_contact_mechanisms(self, virtual_address_type):
        """Function to be used to do messaging

        :param virtual_address_type: a virtual address type, such as 'phone' or 'email'
        :return: a generator that yields strings of contact mechanisms, egg 'info@example.com'
        """
        for party in self.parties:
            for party_contact_mechanism in party.contact_mechanisms:
                contact_mechanism = party_contact_mechanism.contact_mechanism
                if contact_mechanism:
                    virtual_address = contact_mechanism.mechanism
                    if virtual_address and virtual_address[0] == virtual_address_type:
                        yield virtual_address[1]

    def __str__(self):
        return self.name or ''
    
    class Admin( EntityAdmin ):
        verbose_name = _('Category')
        verbose_name_plural = _('Categories')
        list_display = ['name', 'color']


party_category_table = schema.Table('party_category_party', metadata,
                                    schema.Column('party_category_id', sqlalchemy.types.Integer(),
                                                  schema.ForeignKey(PartyCategory.id, name='party_category_parties_fk'),
                                                  nullable=False, primary_key=True),
                                    schema.Column('party_id', sqlalchemy.types.Integer(),
                                                  schema.ForeignKey(Party.id, name='party_category_parties_inverse_fk'),
                                                  nullable=False, primary_key=True)
                                    )

PartyCategory.parties = orm.relationship(Party, secondary=party_category_table,
                                               foreign_keys=[
                                                   party_category_table.c.party_id,
                                                   party_category_table.c.party_category_id])


class PartyAdmin( EntityAdmin ):
    verbose_name = _('Party')
    verbose_name_plural = _('Parties')
    list_display = ['name', 'email', 'phone'] # don't use full name, since it might be None for new objects
    list_search = ['full_name']
    form_display = ['addresses', 'contact_mechanisms']
    form_size = (700, 700)
    field_attributes = dict(addresses = {'admin':AddressAdmin},
                            contact_mechanisms = {'admin':PartyPartyContactMechanismAdmin},
                            sex = dict( choices = [( u'M', _('male') ), ( u'F', _('female') )], name=_('Gender')),
                            name = dict( minimal_column_width = 50, name=_('Name')),
                            note = dict( delegate = delegates.NoteDelegate ),
                            first_name = {'name': _('First name')},
                            last_name = {'name': _('Last name')},
                            social_security_number = {'name': _('Social security number')},
                            tax_id = {'name': _('Tax registration')},
                            )
    field_attributes.update( Addressable.Admin.field_attributes )

    def get_compounding_objects( self, party ):
        for party_contact_mechanism in party.contact_mechanisms:
            yield party_contact_mechanism
        for party_address in party.addresses:
            yield party_address

    def get_query(self, session=None):
        query = super(PartyAdmin, self).get_query(session)
        query = query.options( orm.selectinload('contact_mechanisms') )
        query = query.options( orm.selectinload('addresses').joinedload('address') )
        return query

    #def flush(self, party):
        #from sqlalchemy.orm.session import Session
        #session = Session.object_session( party )
        #if session:
            ## 
            ## flush all contact mechanism related objects
            ##
            #objects = [party]
            #deleted = ( party in session.deleted )
            #for party_contact_mechanism in party.contact_mechanisms:
                #if deleted:
                    #session.delete( party_contact_mechanism )
                #objects.extend([ party_contact_mechanism, party_contact_mechanism.contact_mechanism ])
            #session.flush( objects )

Party.Admin = PartyAdmin

class OrganizationAdmin( Party.Admin ):
    verbose_name = _( 'Organization' )
    verbose_name_plural = _( 'Organizations' )
    list_search = ['name', 'tax_id']
    list_display = ['name', 'tax_id', 'email', 'phone', 'fax']
    form_display = TabForm( [( _('Basic'), Form( [ WidgetOnlyForm('note'), 'name', 'email', 
                                                   'phone', 
                                                   'fax', 'tax_id', 
                                                   'street1',
                                                   'street2',
                                                   'city',
                                                   'addresses', 'contact_mechanisms'] ) ),
                            ( _('Branding'), Form( ['logo'] ) ),
                            ] )
    field_attributes = dict( Party.Admin.field_attributes )

Organization.Admin = OrganizationAdmin

class PersonAdmin( Party.Admin ):
    verbose_name = _( 'Person' )
    verbose_name_plural = _( 'Persons' )
    list_search = ['first_name', 'last_name']
    list_display = ['first_name', 'last_name', 'email', 'phone']
    form_display = TabForm( [( _('Basic'), Form( [HBoxForm( [ Form( [WidgetOnlyForm('note'), 
                                                              'first_name', 
                                                              'last_name', 
                                                              'sex',
                                                              'email',
                                                              'phone',
                                                              'fax',
                                                              'street1',
                                                              'street2',
                                                              'zip_code',
                                                              'city',] ),
                                                            [WidgetOnlyForm('picture'),
                                                             Stretch()],
                                                     ] ),
                                                     'comment', ], scrollbars = False ) ),
                            ( _('Official'), Form( ['birthdate', 'social_security_number', 'passport_number',
                                                    'passport_expiry_date', 'addresses', 'contact_mechanisms',], scrollbars = False ) ),
                            ] )
    
Person.Admin = PersonAdmin

aliased_organisation = sql.alias( Organization.table )
aliased_person = sql.alias( Person.table )

Party.full_name = orm.column_property(
    sql.functions.coalesce( sql.select( [sql.functions.coalesce(aliased_person.c.first_name,'') + ' ' + sql.functions.coalesce(aliased_person.c.last_name, '')],
                                           whereclause = and_( aliased_person.c.party_id == Party.id ),
                                           ).limit( 1 ).as_scalar(),
                               sql.select( [aliased_organisation.c.name],
                                           whereclause = and_( aliased_organisation.c.party_id == Party.id ), 
                                           ).limit( 1 ).as_scalar() ),
    deferred=True
)

PartyAddress.party_name = orm.column_property(
    sql.select( [sql.func.coalesce(Party.full_name, '')],
                whereclause = (Party.id==PartyAddress.party_id)),
    deferred = True 
)<|MERGE_RESOLUTION|>--- conflicted
+++ resolved
@@ -286,23 +286,15 @@
     __tablename__ = 'address'
     street1 = schema.Column( Unicode( 128 ), nullable = False )
     street2 = schema.Column( Unicode( 128 ) )
-<<<<<<< HEAD
+
     city_geographicboundary_id = schema.Column(sqlalchemy.types.Integer(),
                                                schema.ForeignKey(City.geographicboundary_id, ondelete='cascade', onupdate='cascade'),
                                                nullable=False, index=True)
     city = orm.relationship(City, lazy='subquery')
-=======
-    city = ManyToOne( City,
-                      required = True,
-                      ondelete = 'cascade',
-                      onupdate = 'cascade',
-                      lazy = 'subquery' )
->>>>>>> a059f704
     
     # Way for user to overrule the zip code on the address level (e.g. when its not known or incomplete on the city).
     _zip_code = schema.Column(Unicode(10))
     
-<<<<<<< HEAD
     @hybrid.hybrid_property
     def zip_code( self ):
         if self.city is not None:
@@ -314,11 +306,6 @@
         # Only allow to overrule the address' zip code if its city's code is unknown.
         if self.city is not None and self.city.code == '':
             self._zip_code = value
-=======
-    def name( self ):
-        return sql.select( [self.street1 + ', ' + GeographicBoundary.full_name],
-                           whereclause = (GeographicBoundary.id == self.city_geographicboundary_id))
->>>>>>> a059f704
 
     name = orm.column_property(sql.select(
         [street1 + ', ' + sql.func.coalesce(_zip_code, GeographicBoundary.code) + ' ' + GeographicBoundary.name],
