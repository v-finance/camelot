#  ============================================================================
#
#  Copyright (C) 2007-2013 Conceptive Engineering bvba. All rights reserved.
#  www.conceptive.be / info@conceptive.be
#
#  This file is part of the Camelot Library.
#
#  This file may be used under the terms of the GNU General Public
#  License version 2.0 as published by the Free Software Foundation
#  and appearing in the file license.txt included in the packaging of
#  this file.  Please review this information to ensure GNU
#  General Public Licensing requirements will be met.
#
#  If you are unsure which license is appropriate for your use, please
#  visit www.python-camelot.com or contact info@conceptive.be
#
#  This file is provided AS IS with NO WARRANTY OF ANY KIND, INCLUDING THE
#  WARRANTY OF DESIGN, MERCHANTABILITY AND FITNESS FOR A PARTICULAR PURPOSE.
#
#  For use of this library in commercial applications, please contact
#  info@conceptive.be
#
#  ============================================================================
"""
Convenience classes to give entities a status, and create the needed related
status tables for each entity.  Status changes are tracked in a related status
history table.

Possible statuses can be defined as an enumeration or as a reference to a
table of related statuses.

Enumeration
-----------

In this setup there is a limited number of possible statuses an object can
have, this cannot be changed by the user of the application.

.. literalinclude:: ../../test/test_model.py
   :start-after: begin status enumeration definition
   :end-before: end status enumeration definition

Related status type table
-------------------------

In this setup, an additional table with possible status types is created.
The user of the application can modify this table and create additional
statuses as needed.

"""
import datetime

import six

from sqlalchemy import orm, sql, schema, types
from sqlalchemy.ext import hybrid

from camelot.model.authentication import end_of_times
from camelot.admin.action import Action
from camelot.admin.entity_admin import EntityAdmin
from camelot.types import Enumeration, PrimaryKey
from camelot.core.orm.properties import EntityBuilder
from camelot.core.orm import Entity
from camelot.core.utils import ugettext_lazy as _
from camelot.view import action_steps

class StatusType( object ):
    """Mixin class to describe the different statuses an
    object can have
    """

    code = schema.Column( types.Unicode(10), index = True, nullable = False, unique = True )
    description = schema.Column( types.Unicode( 40 ), index = True )

    def __unicode__( self ):
        return self.code or ''

class StatusTypeAdmin( EntityAdmin ):
    list_display = ['code', 'description']
    form_display = ['code', 'description']

class StatusHistory( object ):
    """Mixin class to track the history of the status an object
    has.

    .. attribute:: status_datetime For statuses that occur at a specific point in time
    .. attribute:: status_from_date For statuses that require a date range
    .. attribute:: from_date When a status was enacted or set
    """

    status_datetime = schema.Column( types.Date, nullable = True )
    status_from_date = schema.Column( types.Date, nullable = True )
    status_thru_date = schema.Column( types.Date, nullable = True )
    from_date = schema.Column( types.Date, nullable = False, default = datetime.date.today )
    thru_date = schema.Column( types.Date, nullable = False, default = end_of_times )

class StatusHistoryAdmin( EntityAdmin ):
    list_display = ['status_from_date', 'status_thru_date', 'classified_by']

    def __unicode__( self ):
        return six.text_type(self.classified_by or u'')

<<<<<<< HEAD
class Status( Property ):
    """Property that adds a related status table(s) to an `Entity`.

=======
class Status( EntityBuilder ):
    """EntityBuilder that adds a related status table(s) to an `Entity`.
    
>>>>>>> db79b135
    These additional entities are created :

     * a `StatusType` this is the list of possible statuses an entity can have.
       If the `enumeration` parameter is used at construction, no such entity is
       created, and the list of possible statuses is limited to this enumeration.

     * a `StatusHistory` is the history of statusses an object has had.  The Status
       History refers to which `StatusType` was valid at a certain point in time.

    :param enumeration: if this parameter is used, no `StatusType` entity is created, 
        but the status type is described by the enumeration.  This parameter should
<<<<<<< HEAD
    be a list of all possible statuses the entity can have ::

    enumeration = [(1, 'draft'), (2,'ready')]
    """

    def __init__( self, enumeration = None ):
        super( Status, self ).__init__()
        self.property = None
        self.enumeration = enumeration

    def attach( self, entity, name ):
        super( Status, self ).attach( entity, name )
        assert entity != Entity

        status_name = entity.__name__.lower() + '_status'
        status_type_name = entity.__name__.lower() + '_status_type'

        status_history_admin = type( entity.__name__ + 'StatusHistoryAdmin',
=======
	be a list of all possible statuses the entity can have ::
	
	    enumeration = [(1, 'draft'), (2,'ready')]
	    
    :param status_history_table: the tablename to use to store the status
        history
	
    :param status_type_table: the tablename to use to starte the status types
    """
    
    def __init__( self, enumeration = None, 
                  status_history_table = None, status_type_table=None ):
	super( Status, self ).__init__()
	self.property = None
	self.enumeration = enumeration
	self.status_history_table = status_history_table
	self.status_type_table = status_type_table
	    
    def attach( self, entity, name ):
	super( Status, self ).attach( entity, name )
	assert entity != Entity
	
	if self.status_history_table==None:
	    self.status_history_table = entity.__name__.lower() + '_status'
	if self.status_type_table==None:
	    self.status_type_table = entity.__name__.lower() + '_status_type'
	
	status_history_admin = type( entity.__name__ + 'StatusHistoryAdmin',
>>>>>>> db79b135
                                     ( StatusHistoryAdmin, ),
                                     { 'verbose_name':_(entity.__name__ + ' Status'),
                                       'verbose_name_plural':_(entity.__name__ + ' Statuses'), } )	

<<<<<<< HEAD
        # use `type` instead of `class`, to give status type and history
        # classes a specific name, so these classes can be used whithin the
        # memento and the fixture module
        if self.enumeration == None:

            status_type_admin = type( entity.__name__ + 'StatusType',
                                      ( StatusTypeAdmin, ),
                                      { 'verbose_name':_(entity.__name__ + ' Status'),
                                        'verbose_name_plural':_(entity.__name__ + ' Statuses'), } )

            status_type = type( entity.__name__ + 'StatusType', 
                                (StatusType, entity._descriptor.entity_base,),
                                { '__tablename__':status_type_name,
                                  'Admin':status_type_admin } )	 

            foreign_key = schema.ForeignKey( status_type.id,
                                             ondelete = 'cascade', 
                                             onupdate = 'cascade')	    

            status_history = type( entity.__name__ + 'StatusHistory',
                                   ( StatusHistory, entity._descriptor.entity_base, ),
                                   {'__tablename__':status_name,
                                    'classified_by_id':schema.Column( types.Integer(), 
                                                                      foreign_key, 
                                                                      nullable = False ),
                                    'classified_by':orm.relationship( status_type ),
                                    'Admin':status_history_admin, } )

            self.status_type = status_type
            setattr( entity, '_%s_type'%name, self.status_type )

        else:

            status_history = type( entity.__name__ + 'StatusHistory',
                                   ( StatusHistory, entity._descriptor.entity_base, ),
                                   {'__tablename__':status_name,
                                    'classified_by':schema.Column( Enumeration( self.enumeration ), 
                                                                   nullable=False, index=True ),
                                    'Admin':status_history_admin,} )

        self.status_history = status_history
        setattr( entity, '_%s_history'%name, self.status_history )

    def create_non_pk_cols( self ):
        table = orm.class_mapper( self.entity ).local_table
        for col in table.primary_key.columns:
            col_name = u'status_for_%s'%col.name
            if not hasattr( self.status_history, col_name ):
                constraint = schema.ForeignKey( col,
                                                ondelete = 'cascade', 
                                                onupdate = 'cascade')
                column = schema.Column( types.Integer(), constraint, nullable = False )
                setattr( self.status_history, col_name, column )

=======
	# use `type` instead of `class`, to give status type and history
	# classes a specific name, so these classes can be used whithin the
	# memento and the fixture module
	if self.enumeration == None:

	    status_type_admin = type( entity.__name__ + 'StatusType',
	                              ( StatusTypeAdmin, ),
	                              { 'verbose_name':_(entity.__name__ + ' Status'),
	                                'verbose_name_plural':_(entity.__name__ + ' Statuses'), } )
	    
	    status_type = type( entity.__name__ + 'StatusType', 
	                        (StatusType, entity._descriptor.entity_base,),
	                        { '__tablename__':self.status_type_table,
	                          'Admin':status_type_admin } )	 

	    foreign_key = schema.ForeignKey( status_type.id,
	                                     ondelete = 'cascade', 
	                                     onupdate = 'cascade')	    
	                              
	    status_history = type( entity.__name__ + 'StatusHistory',
	                           ( StatusHistory, entity._descriptor.entity_base, ),
	                           {'__tablename__':self.status_history_table,
	                            'classified_by_id':schema.Column( PrimaryKey(), 
				                                      foreign_key, 
				                                      nullable = False ),
				    'classified_by':orm.relationship( status_type ),
	                            'Admin':status_history_admin, } )
	    
	    self.status_type = status_type
	    setattr( entity, '_%s_type'%name, self.status_type )

	else:
	    
	    status_history = type( entity.__name__ + 'StatusHistory',
	                           ( StatusHistory, entity._descriptor.entity_base, ),
	                           {'__tablename__':self.status_history_table,
	                            'classified_by':schema.Column( Enumeration( self.enumeration ), 
	                                                              nullable=False, index=True ),
	                            'Admin':status_history_admin,} )
	    
	self.status_history = status_history
	setattr( entity, '_%s_history'%name, self.status_history )
	
    def create_non_pk_cols( self ):
	table = orm.class_mapper( self.entity ).local_table
	for col in table.primary_key.columns:
	    col_name = u'status_for_%s'%col.name
	    if not hasattr( self.status_history, col_name ):
		constraint = schema.ForeignKey( col,
		                                ondelete = 'cascade', 
		                                onupdate = 'cascade')
		column = schema.Column( PrimaryKey(), constraint, nullable = False )
	        setattr( self.status_history, col_name, column )
	    
>>>>>>> db79b135
    def create_properties( self ):
        if not self.property:
            self.property = orm.relationship( self.entity, backref = self.name )
            self.status_history.status_for = self.property

class StatusMixin( object ):

    def get_status_from_date( self, classified_by ):
        """
        :param classified_by: the status for which to get the last from date
        :return: the last date at which the status changed to `classified_by`, None if no such
            change occured yet
        """
        status_histories = [status_history for status_history in self.status if status_history.classified_by == classified_by]
        if len( status_histories ):
            status_histories.sort( key = lambda status_history:status_history.from_date, reverse = True )
            return status_histories[0].from_date

    def get_status_history_at( self, status_date = None ):
        """
        Get the StatusHistory valid at status_date

        :param status_date: the date at which the status history should
            be valid.  Use today if None was given.
        :return: a StatusHistory object or None if no valid status was
            found
        """
        if status_date == None:
            status_date = datetime.date.today()
        for status_history in self.status:
            if status_history.status_from_date <= status_date and status_history.status_thru_date >= status_date:	
                return status_history	

    @staticmethod
    def current_status_query( status_history, status_class ):
        """
        :param status_history: the class or columns that represents the status history
        :param status_class: the class or columns of the class that have a status
        :return: a select statement that looks for the current status of the status_class
        """
        return sql.select( [status_history.classified_by],
                           whereclause = sql.and_( status_history.status_for_id == status_class.id,
                                                   status_history.status_from_date <= sql.functions.current_date(),
                                                   status_history.status_thru_date >= sql.functions.current_date() ),
                           from_obj = [status_history.table] ).order_by(status_history.id.desc()).limit(1)

    @hybrid.hybrid_property
    def current_status( self ):
        status_history = self.get_status_history_at()
        if status_history != None:
            return status_history.classified_by

    @current_status.expression
    def current_status_expression( cls ):
        return StatusMixin.current_status_query( cls._status_history, cls ).label( 'current_status' )

    def change_status( self, new_status, status_from_date=None, status_thru_date=end_of_times() ):
        from sqlalchemy import orm
        if not status_from_date:
            status_from_date = datetime.date.today()
        history_type = self._status_history
        session = orm.object_session( self )
        old_status_filter =  sql.and_( history_type.status_for == self,
                                       history_type.status_from_date <= status_from_date,
                                       history_type.status_thru_date >= status_from_date )
        old_status_query = session.query( history_type )
        old_status = old_status_query.filter( old_status_filter ).first()
        if old_status != None:
            old_status.thru_date = datetime.date.today() - datetime.timedelta( days = 1 )
            old_status.status_thru_date = status_from_date - datetime.timedelta( days = 1 )
        new_status = history_type( status_for = self,
                                   classified_by = new_status,
                                   status_from_date = status_from_date,
                                   status_thru_date = status_thru_date,
                                   from_date = datetime.date.today(),
                                   thru_date = end_of_times() )	
        session.flush()

class ChangeStatus( Action ):
    """
    An action that changes the status of an object
    :param new_status: the new status of the object
    :param verbose_name: the name of the action
    :return: a :class:`camelot.admin.action.Action` object that changes
    the status of a selection to the new status
    """	

    def __init__( self, new_status, verbose_name = None ):
        self.verbose_name = verbose_name or _(new_status)
        self.new_status = new_status

    def model_run( self, model_context ):
        for obj in model_context.get_selection():
            obj.change_status( self.new_status )
        yield action_steps.FlushSession( model_context.session )<|MERGE_RESOLUTION|>--- conflicted
+++ resolved
@@ -99,15 +99,9 @@
     def __unicode__( self ):
         return six.text_type(self.classified_by or u'')
 
-<<<<<<< HEAD
-class Status( Property ):
-    """Property that adds a related status table(s) to an `Entity`.
-
-=======
 class Status( EntityBuilder ):
     """EntityBuilder that adds a related status table(s) to an `Entity`.
-    
->>>>>>> db79b135
+
     These additional entities are created :
 
      * a `StatusType` this is the list of possible statuses an entity can have.
@@ -119,60 +113,38 @@
 
     :param enumeration: if this parameter is used, no `StatusType` entity is created, 
         but the status type is described by the enumeration.  This parameter should
-<<<<<<< HEAD
     be a list of all possible statuses the entity can have ::
 
     enumeration = [(1, 'draft'), (2,'ready')]
-    """
-
-    def __init__( self, enumeration = None ):
-        super( Status, self ).__init__()
-        self.property = None
-        self.enumeration = enumeration
-
-    def attach( self, entity, name ):
-        super( Status, self ).attach( entity, name )
-        assert entity != Entity
-
-        status_name = entity.__name__.lower() + '_status'
-        status_type_name = entity.__name__.lower() + '_status_type'
-
-        status_history_admin = type( entity.__name__ + 'StatusHistoryAdmin',
-=======
-	be a list of all possible statuses the entity can have ::
-	
-	    enumeration = [(1, 'draft'), (2,'ready')]
 	    
     :param status_history_table: the tablename to use to store the status
         history
 	
     :param status_type_table: the tablename to use to starte the status types
     """
-    
+
     def __init__( self, enumeration = None, 
                   status_history_table = None, status_type_table=None ):
-	super( Status, self ).__init__()
-	self.property = None
-	self.enumeration = enumeration
+        super( Status, self ).__init__()
+        self.property = None
+        self.enumeration = enumeration
 	self.status_history_table = status_history_table
 	self.status_type_table = status_type_table
-	    
+
     def attach( self, entity, name ):
-	super( Status, self ).attach( entity, name )
-	assert entity != Entity
-	
+        super( Status, self ).attach( entity, name )
+        assert entity != Entity
+
 	if self.status_history_table==None:
 	    self.status_history_table = entity.__name__.lower() + '_status'
 	if self.status_type_table==None:
 	    self.status_type_table = entity.__name__.lower() + '_status_type'
-	
-	status_history_admin = type( entity.__name__ + 'StatusHistoryAdmin',
->>>>>>> db79b135
+
+        status_history_admin = type( entity.__name__ + 'StatusHistoryAdmin',
                                      ( StatusHistoryAdmin, ),
                                      { 'verbose_name':_(entity.__name__ + ' Status'),
                                        'verbose_name_plural':_(entity.__name__ + ' Statuses'), } )	
 
-<<<<<<< HEAD
         # use `type` instead of `class`, to give status type and history
         # classes a specific name, so these classes can be used whithin the
         # memento and the fixture module
@@ -185,7 +157,7 @@
 
             status_type = type( entity.__name__ + 'StatusType', 
                                 (StatusType, entity._descriptor.entity_base,),
-                                { '__tablename__':status_type_name,
+	                        { '__tablename__':self.status_type_table,
                                   'Admin':status_type_admin } )	 
 
             foreign_key = schema.ForeignKey( status_type.id,
@@ -194,8 +166,8 @@
 
             status_history = type( entity.__name__ + 'StatusHistory',
                                    ( StatusHistory, entity._descriptor.entity_base, ),
-                                   {'__tablename__':status_name,
-                                    'classified_by_id':schema.Column( types.Integer(), 
+	                           {'__tablename__':self.status_history_table,
+	                            'classified_by_id':schema.Column( PrimaryKey(), 
                                                                       foreign_key, 
                                                                       nullable = False ),
                                     'classified_by':orm.relationship( status_type ),
@@ -208,7 +180,7 @@
 
             status_history = type( entity.__name__ + 'StatusHistory',
                                    ( StatusHistory, entity._descriptor.entity_base, ),
-                                   {'__tablename__':status_name,
+	                           {'__tablename__':self.status_history_table,
                                     'classified_by':schema.Column( Enumeration( self.enumeration ), 
                                                                    nullable=False, index=True ),
                                     'Admin':status_history_admin,} )
@@ -224,65 +196,9 @@
                 constraint = schema.ForeignKey( col,
                                                 ondelete = 'cascade', 
                                                 onupdate = 'cascade')
-                column = schema.Column( types.Integer(), constraint, nullable = False )
+		column = schema.Column( PrimaryKey(), constraint, nullable = False )
                 setattr( self.status_history, col_name, column )
 
-=======
-	# use `type` instead of `class`, to give status type and history
-	# classes a specific name, so these classes can be used whithin the
-	# memento and the fixture module
-	if self.enumeration == None:
-
-	    status_type_admin = type( entity.__name__ + 'StatusType',
-	                              ( StatusTypeAdmin, ),
-	                              { 'verbose_name':_(entity.__name__ + ' Status'),
-	                                'verbose_name_plural':_(entity.__name__ + ' Statuses'), } )
-	    
-	    status_type = type( entity.__name__ + 'StatusType', 
-	                        (StatusType, entity._descriptor.entity_base,),
-	                        { '__tablename__':self.status_type_table,
-	                          'Admin':status_type_admin } )	 
-
-	    foreign_key = schema.ForeignKey( status_type.id,
-	                                     ondelete = 'cascade', 
-	                                     onupdate = 'cascade')	    
-	                              
-	    status_history = type( entity.__name__ + 'StatusHistory',
-	                           ( StatusHistory, entity._descriptor.entity_base, ),
-	                           {'__tablename__':self.status_history_table,
-	                            'classified_by_id':schema.Column( PrimaryKey(), 
-				                                      foreign_key, 
-				                                      nullable = False ),
-				    'classified_by':orm.relationship( status_type ),
-	                            'Admin':status_history_admin, } )
-	    
-	    self.status_type = status_type
-	    setattr( entity, '_%s_type'%name, self.status_type )
-
-	else:
-	    
-	    status_history = type( entity.__name__ + 'StatusHistory',
-	                           ( StatusHistory, entity._descriptor.entity_base, ),
-	                           {'__tablename__':self.status_history_table,
-	                            'classified_by':schema.Column( Enumeration( self.enumeration ), 
-	                                                              nullable=False, index=True ),
-	                            'Admin':status_history_admin,} )
-	    
-	self.status_history = status_history
-	setattr( entity, '_%s_history'%name, self.status_history )
-	
-    def create_non_pk_cols( self ):
-	table = orm.class_mapper( self.entity ).local_table
-	for col in table.primary_key.columns:
-	    col_name = u'status_for_%s'%col.name
-	    if not hasattr( self.status_history, col_name ):
-		constraint = schema.ForeignKey( col,
-		                                ondelete = 'cascade', 
-		                                onupdate = 'cascade')
-		column = schema.Column( PrimaryKey(), constraint, nullable = False )
-	        setattr( self.status_history, col_name, column )
-	    
->>>>>>> db79b135
     def create_properties( self ):
         if not self.property:
             self.property = orm.relationship( self.entity, backref = self.name )
